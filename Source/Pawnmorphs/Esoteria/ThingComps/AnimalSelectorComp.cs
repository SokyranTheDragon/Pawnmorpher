﻿// AnimalSelectorComp.cs created by Iron Wolf for Pawnmorph on 05/17/2020 7:40 PM
// last updated 05/17/2020  7:40 PM

using System.Collections.Generic;
using System.Linq;
using JetBrains.Annotations;
using Pawnmorph.Chambers;
using Pawnmorph.Utilities;
using Verse;

namespace Pawnmorph.ThingComps
{
    /// <summary>
    /// </summary>
    /// <seealso cref="Verse.ThingComp" />
    public class AnimalSelectorComp : ThingComp, IEquipmentGizmo
    {
        private PawnKindDef _chosenKind;


        

        /// <summary>
        /// delegate for the Animal Chosen event 
        /// </summary>
        /// <param name="pawnKindDef">The pawn kind definition.</param>
        public delegate void AnimalChosenHandler([CanBeNull] PawnKindDef pawnKindDef);
        /// <summary>
        /// Occurs when an animal is chosen.
        /// </summary>
        public event AnimalChosenHandler AnimalChosen; 


<<<<<<< HEAD
        private bool _enabled = true; 
        public bool Enabled
        {
            get
            {
                return _enabled; 
                
            }
            set { _enabled = value; }
=======
        private bool _enabled = true;
        /// <summary>
        /// Gets or sets a value indicating whether this <see cref="AnimalSelectorComp"/> is enabled.
        /// </summary>
        /// <value>
        ///   <c>true</c> if enabled; otherwise, <c>false</c>.
        /// </value>
        public bool Enabled
        {
            get => _enabled;
            set => _enabled = value;
>>>>>>> 6e0f43d3
        }

        /// <summary>
        ///     Gets the props.
        /// </summary>
        /// <value>
        ///     The props.
        /// </value>
        public AnimalSelectorCompProperties Props => (AnimalSelectorCompProperties) props;

        /// <summary>
        /// Gets the kind of the chosen.
        /// </summary>
        /// <value>
        /// The kind of the chosen.
        /// </value>
        [CanBeNull] public PawnKindDef ChosenKind => _chosenKind;

        /// <summary>
        /// Gets all animals selectable.
        /// </summary>
        /// <value>
        /// All animals selectable.
        /// </value>
        public IEnumerable<PawnKindDef> AllAnimalsSelectable
        {
            get
            {
                if (Props.requiresTag)
                {
                    var comp = PMComp;

                    return Props.AllAnimals.Where(t => comp.TaggedAnimals.Contains(t) || Props.alwaysAvailable?.Contains(t) == true);
                }

                return Props.AllAnimals;
            }
        }

        private ChamberDatabase PMComp => Find.World.GetComponent<ChamberDatabase>();


        private Command_Action _cachedGizmo;

        private Gizmo[] _cachedGizmoArr;

        /// <summary>
        /// Comps the get gizmos extra.
        /// </summary>
        /// <returns></returns>
        public override IEnumerable<Gizmo> CompGetGizmosExtra()
        {
            foreach (Gizmo gizmo in base.CompGetGizmosExtra())
            {
                yield return gizmo; 
            }


            if(_enabled)
                yield return Gizmo; 
        }

        Command_Action Gizmo
        {
            get
            {
                if (_cachedGizmo == null)
                {
                    _cachedGizmo = new Command_Action()
                    {
                        action = GizmoAction,
                        defaultLabel = "none",
                        icon = PMTextures.AnimalSelectorIcon
                    };
                }

                return _cachedGizmo; 
            }
        }

        private void GizmoAction()
        {
            var options = GetOptions.ToList();
            if (options.Count == 0) return; 
            Find.WindowStack.Add(new FloatMenu(options)); 
        }

        private IEnumerable<FloatMenuOption> GetOptions
        {
            get
            {
                foreach (PawnKindDef kind in AllAnimalsSelectable)
                {
                    var tk = kind; 
                    yield return new FloatMenuOption(tk.label, () => ChoseAnimal(tk));
                }


            }
        }

        /// <summary>
        ///     Posts the expose data.
        /// </summary>
        public override void PostExposeData()
        {
            base.PostExposeData();
            Scribe_Defs.Look(ref _chosenKind, nameof(ChosenKind));
            Scribe_Values.Look(ref _enabled, nameof(Enabled), true); 
        }


        private void ChoseAnimal(PawnKindDef chosenKind)
        {
            _chosenKind = chosenKind;
            Gizmo.icon = _chosenKind.race.uiIcon;
            Gizmo.defaultLabel = _chosenKind.label;
            AnimalChosen?.Invoke(chosenKind); 
        }

        /// <summary>
        /// Gets the gizmos.
        /// </summary>
        /// <returns></returns>
        public IEnumerable<Gizmo> GetGizmos()
        {

            if (!_enabled) return Enumerable.Empty<Gizmo>();
            
            if (_cachedGizmoArr == null)
            {
                _cachedGizmoArr = new[] {Gizmo};
            }

            return _cachedGizmoArr; 
        }
    }


    /// <summary>
    /// </summary>
    /// <seealso cref="Verse.CompProperties" />
    public class AnimalSelectorCompProperties : CompProperties
    {
        /// <summary>
        ///     if an animal must be tagged by the tagging rifle
        /// </summary>
        public bool requiresTag;

        /// <summary>
        /// list of animals always available for selection 
        /// </summary>
        public List<PawnKindDef> alwaysAvailable;

        /// <summary>
        ///     The race filter
        /// </summary>
        public Filter<PawnKindDef> raceFilter;

        [Unsaved] private List<PawnKindDef> _allAnimals;

        /// <summary>
        ///     Initializes a new instance of the <see cref="AnimalSelectorCompProperties" /> class.
        /// </summary>
        public AnimalSelectorCompProperties()
        {
            compClass = typeof(AnimalSelectorComp);
        }

        /// <summary>
        ///     Gets all animals that can be selected
        /// </summary>
        /// <value>
        ///     All animals.
        /// </value>
        public IReadOnlyList<PawnKindDef> AllAnimals
        {
            get
            {
                if (_allAnimals == null)
                    _allAnimals = DefDatabase<PawnKindDef>
                                 .AllDefsListForReading
                                 .Where(t => t.race.race?.Animal == true && raceFilter?.PassesFilter(t) != false)
                                 .ToList();

                return _allAnimals;
            }
        }
    }
}<|MERGE_RESOLUTION|>--- conflicted
+++ resolved
@@ -31,17 +31,6 @@
         public event AnimalChosenHandler AnimalChosen; 
 
 
-<<<<<<< HEAD
-        private bool _enabled = true; 
-        public bool Enabled
-        {
-            get
-            {
-                return _enabled; 
-                
-            }
-            set { _enabled = value; }
-=======
         private bool _enabled = true;
         /// <summary>
         /// Gets or sets a value indicating whether this <see cref="AnimalSelectorComp"/> is enabled.
@@ -53,7 +42,6 @@
         {
             get => _enabled;
             set => _enabled = value;
->>>>>>> 6e0f43d3
         }
 
         /// <summary>
