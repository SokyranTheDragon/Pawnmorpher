﻿// RaceShiftUtilities.cs modified by Iron Wolf for Pawnmorph on 08/02/2019 7:34 PM
// last updated 08/02/2019  7:34 PM

using System;
using System.Collections.Generic;
using System.Linq;
using AlienRace;
using JetBrains.Annotations;
using Pawnmorph.DebugUtils;
using Pawnmorph.GraphicSys;
using Pawnmorph.Hediffs;
using RimWorld;
using UnityEngine;
using Verse;

namespace Pawnmorph.Hybrids
{
    public static class RaceShiftUtilities
    {
        //public const string RACE_CHANGE_LETTER_LABEL = "LetterRaceChangeToMorphLabel";
        //public const string RACE_CHANGE_LETTER_CONTENT = "LetterRaceChangeToMorphContent";

        public const string RACE_CHANGE_MESSAGE_ID = "RaceChangeMessage";

        private const string RACE_REVERT_MESSAGE_ID = "HumanAgainMessage";
        // private static string RaceRevertLetterLabel => RACE_REVERT_LETTER + "Label";
        //private static string RaceRevertLetterContent => RACE_REVERT_LETTER + "Content";

        private static LetterDef RevertToHumanLetterDef => LetterDefOf.PositiveEvent;

        /// <summary>
        /// Determines whether this pawn is a morph hybrid 
        /// </summary>
        /// <param name="pawn">The pawn.</param>
        /// <returns>
        ///   <c>true</c> if the specified pawn is a morph hybrid; otherwise, <c>false</c>.
        /// </returns>
        /// <exception cref="ArgumentNullException">pawn</exception>
        public static bool IsMorphHybrid([NotNull] Pawn pawn)
        {
            if (pawn == null) throw new ArgumentNullException(nameof(pawn));

            return RaceGenerator.IsMorphRace(pawn.def);

        }


        /// <summary>
        /// safely change the pawns race 
        /// </summary>
        /// <param name="pawn"></param>
        /// <param name="race"></param>
        /// <param name="reRollTraits">if race related traits should be reRolled</param>
        public static void ChangePawnRace([NotNull] Pawn pawn, ThingDef race, bool reRollTraits = false)
        {
            if (pawn == null) throw new ArgumentNullException(nameof(pawn));
<<<<<<< HEAD
            MorphDef oldMorph = pawn.def.GetMorphOfRace();
            ThingDef oldRace = pawn.def;

            AspectTracker aTracker = pawn.GetAspectTracker();

            AspectDef oldMorphAspectDef = oldMorph?.group?.aspectDef;
            if (oldMorphAspectDef != null && aTracker != null)
            {
                Aspect aspect = aTracker.GetAspect(oldMorphAspectDef);
                if (aspect != null) aTracker.Remove(aspect);
=======
            var oldMorph = pawn.def.GetMorphOfRace();
            var oldRace = pawn.def;
            HediffDef oldGroupHediff = oldMorph?.group?.hediff;
            if (oldGroupHediff != null)
            {
                var hediff = pawn.health.hediffSet.GetFirstHediffOfDef(oldGroupHediff);
                if (hediff != null)
                {
                    pawn.health.RemoveHediff(hediff);
                }
>>>>>>> 64645b25
            }

            //var pos = pawn.Position;
            Faction faction = pawn.Faction;
            Map map = pawn.Map;

            if (map != null)
                RegionListersUpdater.DeregisterInRegions(pawn, map);
            var removed = false;

            if (map != null)
                if (map.listerThings.Contains(pawn))
                {
                    map.listerThings.Remove(pawn); //make sure to update the lister things or else dying will break 
                    removed = true;
                }

            pawn.def = race;

            if (removed && !map.listerThings.Contains(pawn))
                map.listerThings.Add(pawn);

            if (map != null)
                RegionListersUpdater.RegisterInRegions(pawn, map);

            map?.mapPawns.UpdateRegistryForPawn(pawn);

            //add the group hediff if applicable 
            AspectDef aspectDef = race.GetMorphOfRace()?.group?.aspectDef;
            if (aspectDef != null) aTracker?.Add(aspectDef);

            if (map != null)
            {
                var comp = map.GetComponent<MorphTracker>();
                comp.NotifyPawnRaceChanged(pawn, oldMorph);
            }

            //no idea what HarmonyPatches.Patch.ChangeBodyType is for, not listed in pasterbin 
            pawn.Drawer.renderer.graphics.ResolveAllGraphics();

            if (reRollTraits && race is ThingDef_AlienRace alienDef) ReRollRaceTraits(pawn, alienDef);

            //save location 
            pawn.ExposeData();
            if (pawn.Faction != faction) pawn.SetFaction(faction);
            foreach (IRaceChangeEventReceiver raceChangeEventReceiver in pawn.AllComps.OfType<IRaceChangeEventReceiver>())
            {
                raceChangeEventReceiver.OnRaceChange(oldRace);
            }
        }

        /// <summary>
        /// got through the mutations the pawn has and try to trigger any
        /// that change if the pawn's race changes 
        /// </summary>
        /// <param name="pawn"></param>
        /// <param name="def"></param>
        static void TryTriggerMutations(Pawn pawn, MorphDef def)
        {
            var comps = pawn.health.hediffSet.hediffs.OfType<Hediff_AddedMutation>()
                            .Select(h => h.TryGetComp<Comp_MorphTrigger>())
                            .Where(c => c != null);
            foreach (Comp_MorphTrigger trigger in comps)
            {
                trigger.TryTrigger(def);
            }
        }

        static void ReRollRaceTraits(Pawn pawn, ThingDef_AlienRace newRace)
        {
            var traitSet = pawn.story?.traits;
            if (traitSet == null) return;
            var allAlienTraits = newRace.alienRace.generalSettings?.forcedRaceTraitEntries;
            if (allAlienTraits == null || allAlienTraits.Count == 0) return;
            //removing traits not supported right now, Rimworld doesn't like it when you remove traits 


            var traitsToAdd = allAlienTraits;
            foreach (AlienTraitEntry alienTraitEntry in traitsToAdd)
            {
                var def = TraitDef.Named(alienTraitEntry.defName);
                if (traitSet.HasTrait(def)) continue; //don't add traits that are already added 

                var add = (Rand.RangeInclusive(0, 100) <= alienTraitEntry.chance);

                if (add && pawn.gender == Gender.Male && alienTraitEntry.commonalityMale > 0)
                {
                    add = Rand.RangeInclusive(0, 100) <= alienTraitEntry.commonalityMale;
                }
                else if (add && pawn.gender == Gender.Female && alienTraitEntry.commonalityFemale > 0) //only check gender chance if the add roll has passed 
                {                                                                                        //this is consistent with how the alien race framework handles it  
                    add = Rand.RangeInclusive(0, 100) <= alienTraitEntry.commonalityMale;
                }


                if (add)
                {
                    var degree = def.degreeDatas[alienTraitEntry.degree];

                    traitSet.GainTrait(new Trait(def, alienTraitEntry.degree, true));
                    if (degree.skillGains != null)
                        UpdateSkillsPostAdd(pawn, degree.skillGains); //need to update the skills manually
                }
            }
        }

        static void UpdateSkillsPostAdd(Pawn pawn, Dictionary<SkillDef, int> skillDict)
        {
            var skills = pawn.skills;
            if (skills == null) return;

            foreach (KeyValuePair<SkillDef, int> keyValuePair in skillDict)
            {
                var skRecord = skills.GetSkill(keyValuePair.Key);
                skRecord.Level += keyValuePair.Value;
            }
        }

        /// <summary>
        /// change the given pawn to the hybrid race of the desired morph 
        /// </summary>
        /// <param name="pawn"></param>
        /// <param name="morph">the morph to change the pawn to</param>
        public static void ChangePawnToMorph([NotNull] Pawn pawn, [NotNull] MorphDef morph)
        {
            if (pawn == null) throw new ArgumentNullException(nameof(pawn));
            if (morph == null) throw new ArgumentNullException(nameof(morph));
            if (morph.hybridRaceDef == null)
                Log.Error($"tried to change pawn {pawn.Name.ToStringFull} to morph {morph.defName} but morph has no hybridRace!");
            if (pawn.def != ThingDefOf.Human && !pawn.IsHybridRace())
            {
                Log.Warning($"hybrids of non human pawns are currently not supported");
                return;
            }

            //apply mutations 
            foreach (HediffGiver_Mutation morphAssociatedMutation in morph.AssociatedMutations)
            {
                morphAssociatedMutation.TryApply(pawn, MutagenDefOf.defaultMutagen);
            }

            var hRace = morph.hybridRaceDef;
            MorphDef.TransformSettings tfSettings = morph.transformSettings;
            HandleGraphicsChanges(pawn, morph);
            ChangePawnRace(pawn, hRace, true);

            if (pawn.IsColonist)
            {
                PortraitsCache.SetDirty(pawn);
            }

            if (pawn.IsColonist || pawn.IsPrisonerOfColony)
                SendHybridTfMessage(pawn, tfSettings);

            //now try to trigger any mutations
            if (pawn.health?.hediffSet?.hediffs != null)
                TryTriggerMutations(pawn, morph);

            if (tfSettings.transformTale != null) TaleRecorder.RecordTale(tfSettings.transformTale, pawn);
            pawn.TryGainMemory(tfSettings.transformationMemory ?? PMThoughtDefOf.DefaultMorphTfMemory);
        }

        private static void SendHybridTfMessage(Pawn pawn, MorphDef.TransformSettings tfSettings)
        {
            string labelId = string.IsNullOrEmpty(tfSettings.transformationMessageID)
                ? RACE_CHANGE_MESSAGE_ID
                : tfSettings.transformationMessageID;//assign the correct default values if none are present 
            //string contentID = string.IsNullOrEmpty(tfSettings.transformLetterContentId)
            //    ? RACE_CHANGE_LETTER_CONTENT
            //    : tfSettings.transformLetterContentId; 

            string label = labelId.Translate(pawn.LabelShort).CapitalizeFirst();
            //string content = contentID.Translate(pawn.LabelShort).CapitalizeFirst();
            //LetterDef letterDef = tfSettings.letterDef ?? LetterDefOf.PositiveEvent;
            //Find.LetterStack.ReceiveLetter(label, content, letterDef, pawn);

            var messageDef = tfSettings.messageDef ?? MessageTypeDefOf.NeutralEvent;
            Messages.Message(label, pawn, messageDef);
        }

        private static void HandleGraphicsChanges(Pawn pawn, MorphDef morph)
        {
            var comp = pawn.GetComp<AlienPartGenerator.AlienComp>();
            comp.skinColor = morph.GetSkinColorOverride() ?? comp.skinColor;
            comp.skinColorSecond = morph.GetSkinColorSecondOverride() ?? comp.skinColorSecond;
            comp.hairColorSecond = morph.GetHairColorOverrideSecond() ?? comp.hairColorSecond;
            pawn.story.hairColor = morph.GetHairColorOverride() ?? pawn.story.hairColor;
        }

        /// <summary>
        /// change the race of the pawn back to human 
        /// </summary>
        /// <param name="pawn"></param>
        public static void RevertPawnToHuman([NotNull] Pawn pawn)
        {
            var race = pawn.def;

            var human = ThingDefOf.Human;
            if (race == human) return; //do nothing 


            var oldMorph = pawn.def.GetMorphOfRace();
            bool isHybrid = oldMorph != null;


            DebugLogUtils.Assert(isHybrid, "pawn.IsHybridRace()");
            if (!isHybrid) return;

            var storedGraphics = pawn.GetComp<GraphicSys.InitialGraphicsComp>();
            storedGraphics.RestoreGraphics();

            ChangePawnRace(pawn, human);

            //TODO traits or something? 





            //var letterLabel = RaceRevertLetterLabel.Translate(pawn.LabelShort).CapitalizeFirst();
            //var letterContent = RaceRevertLetterContent.Translate(pawn.LabelShort).CapitalizeFirst();

            //Find.LetterStack.ReceiveLetter(letterLabel, letterContent, RevertToHumanLetterDef, pawn); 

            MutationOutlook mutationOutlook = pawn.GetOutlook();
            var defaultReversionThought = PMThoughtDefOf.GetDefaultMorphRevertThought(mutationOutlook); //get the correct memory to add to the pawn 
            var morphRThought = oldMorph.transformSettings?.GetReversionMemory(mutationOutlook);

            pawn.TryGainMemory(morphRThought ?? defaultReversionThought);
            var messageStr = RACE_REVERT_MESSAGE_ID.Translate(pawn.LabelShort).CapitalizeFirst();
            Messages.Message(messageStr, pawn, MessageTypeDefOf.NeutralEvent);
        }
    }
}<|MERGE_RESOLUTION|>--- conflicted
+++ resolved
@@ -54,7 +54,6 @@
         public static void ChangePawnRace([NotNull] Pawn pawn, ThingDef race, bool reRollTraits = false)
         {
             if (pawn == null) throw new ArgumentNullException(nameof(pawn));
-<<<<<<< HEAD
             MorphDef oldMorph = pawn.def.GetMorphOfRace();
             ThingDef oldRace = pawn.def;
 
@@ -65,18 +64,6 @@
             {
                 Aspect aspect = aTracker.GetAspect(oldMorphAspectDef);
                 if (aspect != null) aTracker.Remove(aspect);
-=======
-            var oldMorph = pawn.def.GetMorphOfRace();
-            var oldRace = pawn.def;
-            HediffDef oldGroupHediff = oldMorph?.group?.hediff;
-            if (oldGroupHediff != null)
-            {
-                var hediff = pawn.health.hediffSet.GetFirstHediffOfDef(oldGroupHediff);
-                if (hediff != null)
-                {
-                    pawn.health.RemoveHediff(hediff);
-                }
->>>>>>> 64645b25
             }
 
             //var pos = pawn.Position;
