--- conflicted
+++ resolved
@@ -171,12 +171,10 @@
 
         private Color getOriginalColor(PawnColorSlot slot)
         {
-            Color returnColor = Color.white;
             InitialGraphicsComp initialGraphicsComp = targetPawn.GetComp<InitialGraphicsComp>();
             switch (slot) 
             {
                 case PawnColorSlot.SkinFirst:
-<<<<<<< HEAD
                     return initialGraphicsComp != null ? initialGraphicsComp.SkinColor : targetPawn.Drawer.renderer.graphics.nakedGraphic.Color;
                 case PawnColorSlot.SkinSecond:
                     return initialGraphicsComp != null ? initialGraphicsComp.SkinColorSecond : targetPawn.Drawer.renderer.graphics.nakedGraphic.ColorTwo;
@@ -186,22 +184,6 @@
                     return initialGraphicsComp != null ? initialGraphicsComp.HairColorSecond : Color.white;
                 default: return Color.white;
             }
-
-=======
-                    returnColor = initialGraphicsComp != null ? initialGraphicsComp.SkinColor : targetPawn.Drawer.renderer.graphics.nakedGraphic.Color;
-                    break;
-                case PawnColorSlot.SkinSecond:
-                    returnColor = initialGraphicsComp != null ? initialGraphicsComp.SkinColorSecond : targetPawn.Drawer.renderer.graphics.nakedGraphic.ColorTwo;
-                    break;
-                case PawnColorSlot.HairFirst:
-                    returnColor = initialGraphicsComp != null ? initialGraphicsComp.HairColor : targetPawn.story.hairColor;
-                    break;
-                case PawnColorSlot.HairSecond:
-                    returnColor = initialGraphicsComp != null ? initialGraphicsComp.HairColorSecond : Color.white;
-                    break;
-            }
-            return returnColor;
->>>>>>> 9b178f9e
         }
     }
 }