--- conflicted
+++ resolved
@@ -16,11 +16,7 @@
     /// <summary>abstract base class for all transformation hediffs</summary>
     /// <seealso cref="Pawnmorph.IDescriptiveHediff" />
     /// <seealso cref="Verse.Hediff" />
-<<<<<<< HEAD
-    public abstract class TransformationBase : HediffWithComps, IDescriptiveHediff, IMutationHediff
-=======
     public abstract class TransformationBase : Hediff_Descriptive, IMutagenicHediff
->>>>>>> 9f6d6e2b
     {
 
         
