﻿// Aspect.cs created by Iron Wolf for Pawnmorph on 09/23/2019 8:07 AM
// last updated 09/23/2019  12:39 PM

using System.Text;
using System.Collections.Generic;
using System.Linq;
using Pawnmorph.Utilities;
using RimWorld;
using UnityEngine;
using Verse;

namespace Pawnmorph
{
    /// <summary> 
    /// Base class for all "mutation affinities". <br />
    /// Affinities are things that are more global than hediffs but more temporary than traits.
    /// </summary>
    public class Aspect : IExposable
    {
        private const string MENTAL_BREAK_TRANSLATION_LABEL = "MentalStateReason_Aspect";

        public AspectDef def;

        private int _stage = -1;
        private Pawn _pawn;
        private bool _shouldRemove;
        private bool _wasStarted;
        private Dictionary<SkillDef, float> _addedSkillsActualAmount;
        private Dictionary<SkillDef, Passion> _originalPassions;
<<<<<<< HEAD
        public int Priority => def.priority;  
=======
        private AspectTracker _tracker;

>>>>>>> e8104a46
        public Color LabelColor => CurrentStage.labelColor ?? def.labelColor;

        public IEnumerable<PawnCapacityModifier> CapMods => CurrentStage.capMods ?? Enumerable.Empty<PawnCapacityModifier>();

        public bool HasCapMods => CurrentStage.capMods != null && CurrentStage.capMods.Count != 0;

        /// <summary> The current stage index. </summary>
        public int StageIndex
        {
            get => _stage;
            set
            {
                int st = Mathf.Clamp(value, 0, Stages.Count - 1);
                if (_stage != st)
                {
                    int last = _stage;
                    _stage = st;
                    if(Scribe.mode == LoadSaveMode.Inactive) //make sure not to call this if we're loading from a save 
                        StageChanged(last);
                }
            }
        }

        /// <summary> The current stage. </summary>
        public AspectStage CurrentStage => Stages[StageIndex];

        public AspectTracker Tracker => _tracker ?? (_tracker = Pawn.GetAspectTracker());


        void IExposable.ExposeData()
        {
            Scribe_References.Look(ref _pawn, nameof(Pawn));
            Scribe_Values.Look(ref _shouldRemove, nameof(ShouldRemove));
            Scribe_Defs.Look(ref def, nameof(def));
            Scribe_Values.Look(ref _stage, nameof(StageIndex));
            Scribe_Collections.Look(ref _addedSkillsActualAmount, nameof(_addedSkillsActualAmount), LookMode.Def, LookMode.Value);
            Scribe_Collections.Look(ref _originalPassions, nameof(_originalPassions), LookMode.Def, LookMode.Value);
            ExposeData();
        }

        public string Label
        {
            get
            {
                string lBase = string.IsNullOrEmpty(CurrentStage.label) ? def.label : CurrentStage.label;
                if (!string.IsNullOrEmpty(CurrentStage.modifier)) lBase = $"{lBase} ({CurrentStage.modifier})";

                return lBase;
            }
        }

        /// <summary> The description of the aspect, taking into account it's current stage </summary>
        public string Description =>
            string.IsNullOrEmpty(CurrentStage.description)
                ? string.IsNullOrEmpty(def.description) ? "NO DESCRIPTION " : def.description
                : CurrentStage.description;

        /// <summary> The pawn this is attached to. </summary>
        public Pawn Pawn => _pawn;

        /// <summary> If this affinity should be removed or not. </summary>
        public bool ShouldRemove
        {
            get => _shouldRemove;
            protected set => _shouldRemove = value;
        }

        protected List<AspectStage> Stages => def.stages;

        public IEnumerable<SkillMod> SkillMods => CurrentStage?.skillMods ?? Enumerable.Empty<SkillMod>();

        public float GetBoostOffset(Hediff hediff)
        {
            return GetBoostOffset(hediff.def);
        }

        /// <summary> The production boosts of the current stage. </summary>
        public IEnumerable<ProductionBoost> ProductionBoosts =>
            CurrentStage.productionBoosts ?? Enumerable.Empty<ProductionBoost>();

        
        /// <summary> Get the production boost for the given mutation hediff. </summary>
        public float GetBoostOffset(HediffDef hediff)
        {
            float accum = 0;
            foreach (ProductionBoost productionBoost in ProductionBoosts)
            {
                accum += productionBoost.GetBoost(hediff); 
            }

            return accum; 

        }

        /// <summary> Called after this affinity is added to the pawn. </summary>
        public void Added(Pawn pawn, int startStage = 0)
        {
            _pawn = pawn;
            if (!_wasStarted)
            {
                _wasStarted = true;
                Start();
            }

            PostAdd();
            StageIndex = startStage;
        }

        /// <summary> Called during startup to initialize all affinities. </summary>
        public void Initialize()
        {
            PostInit();
            if (!_wasStarted)
            {
                _wasStarted = true;
                Start();
            }
        }

        /// <summary> Called after the pawn is despawned. </summary>
        public virtual void PostDeSpawn()
        {
        }

        /// <summary> Called when the pawn's race changes. </summary>
        public virtual void PostRaceChange(ThingDef oldRace)
        {
        }

        /// <summary> Called after this affinity is removed from the pawn. </summary>
        public virtual void PostRemove()
        {
            if (CurrentStage != null) UndoEffectsOfStage(CurrentStage);
        }

        /// <summary> Called after the pawn is spawned. </summary>
        public virtual void PostSpawnSetup(bool respawningAfterLoad)
        {
        }

        /// <summary> Called every tick. </summary>
        public virtual void PostTick()
        {
            if(CurrentStage.mentalStateGivers != null && Pawn.IsHashIntervalTick(60) && !Pawn.InMentalState)
                DoMentalStateChecks();
        }

        private void DoMentalStateChecks()
        {
            RandUtilities.PushState();
            try
            {
                var mentalStateHandler = Pawn.mindState.mentalStateHandler; 
                // ReSharper disable once PossibleNullReferenceException
                foreach (MentalStateGiver giver in CurrentStage.mentalStateGivers)
                {
                    if (Rand.MTBEventOccurs(giver.mtbDays, 60000f, 60))
                    {
                        if (mentalStateHandler.TryStartMentalState(giver.mentalState,
                                                                   MENTAL_BREAK_TRANSLATION_LABEL.Translate(Label)))
                            return; //only give one mental state 
                    }
                }
            }
            finally
            {
                RandUtilities.PopState(); //whatever happens we need to pop the rand state
            }
        }

        /// <summary> Call to set ShouldRemove to true. </summary>
        public void StageToRemove()
        {
            ShouldRemove = true;
        }

        /// <summary> Called furing IExposable's ExposeData to serialize data. </summary>
        protected virtual void ExposeData() // Want this hidden from the public interface of the class 
        {
        }


        /// <summary> Called after this instance is added to the pawn. </summary>
        protected virtual void PostAdd()
        {
        }


        /// <summary> Called after the base instance is initialize. </summary>
        protected virtual void PostInit()
        {
        }

        protected virtual void PostStageChanged(int lastStage)
        {
            if (lastStage >= 0)
                UndoEffectsOfStage(def.stages[lastStage]);

            CalculateSkillChanges();
        }

        public IEnumerable<StatModifier> StatOffsets => CurrentStage?.statOffsets ?? Enumerable.Empty<StatModifier>();

        /// <summary> Called once during the startup of this instance, either after initialization or after being added to the pawn. </summary>
        protected virtual void Start()
        {

        }

        protected virtual void UndoEffectsOfStage(AspectStage lastStage)
        {
            UndoSkillChanges();
        }

        private void CalculateSkillChanges()
        {
            IEnumerable<SkillMod> skillMods = CurrentStage.skillMods ?? Enumerable.Empty<SkillMod>();
            Pawn_SkillTracker skills = Pawn.skills;

            _addedSkillsActualAmount = new Dictionary<SkillDef, float>();
            _originalPassions = new Dictionary<SkillDef, Passion>();

            foreach (SkillMod skillMod in skillMods)
            {
                SkillRecord skR = skills.GetSkill(skillMod.skillDef);
                Passion oldPassion = skR.passion;
                _originalPassions[skR.def] = oldPassion;
                float oldXp = skR.XpTotalEarned; //store the original total xp 

                skR.passion = skillMod.GetNewPassion(skR.passion);

                skR.Learn(skillMod.addedXp, true);

                float dXp = skR.XpTotalEarned - oldXp; //now get the delta value 
                _addedSkillsActualAmount[skR.def] = dXp;
            }
        }

        private void StageChanged(int lastStage)
        {
            Tracker.Notify_AspectChanged(this); 
            PostStageChanged(lastStage);
        }

        private void UndoSkillChanges()
        {
            IEnumerable<KeyValuePair<SkillDef, float>> addedSkills =
                _addedSkillsActualAmount ?? Enumerable.Empty<KeyValuePair<SkillDef, float>>();
            IEnumerable<KeyValuePair<SkillDef, Passion>> skillPassions =
                _originalPassions ?? Enumerable.Empty<KeyValuePair<SkillDef, Passion>>();

            Pawn_SkillTracker skills = Pawn.skills;

            foreach (KeyValuePair<SkillDef, Passion> skillPassion in skillPassions) //undo passions first 
            {
                SkillRecord skR = skills.GetSkill(skillPassion.Key);
                skR.passion = skillPassion.Value;
            }

            foreach (KeyValuePair<SkillDef, float> keyValuePair in addedSkills) //now undo the added exp 
            {
                SkillDef sk = keyValuePair.Key;
                float v = keyValuePair.Value;
                SkillRecord skR = skills.GetSkill(sk);
                skR.Learn(-v, true);
            }
        }

        public string TipString(Pawn pawn)
        {
            StringBuilder stringBuilder = new StringBuilder();
            AspectStage currentStage = CurrentStage;
           
            stringBuilder.Append(Description.Formatted(pawn.Named("PAWN")).AdjustedFor(pawn, "PAWN"));
            int count = CurrentStage.skillMods?.Count ?? 0;
            if (count > 0)
            {
                stringBuilder.AppendLine();
                stringBuilder.AppendLine();
            }

            int num = 0;
            foreach (SkillMod skillMod in SkillMods)
            {
                string value = "    " //skill mods might still do something if they don't add xp 
                             + skillMod.skillDef.skillLabel.CapitalizeFirst()
                             + ": "
                             + skillMod.addedXp.ToString("+##;-##")
                             + " XP";
                if (skillMod.passionOffset != 0)
                    value += ", " + skillMod.passionOffset.ToString("+##;-##") + " " + "Passion".Translate();
                if (num < count - 1)
                    stringBuilder.AppendLine(value);
                else
                    stringBuilder.Append(value);
                num++;
            }

            if (GetPermaThoughts().Any<ThoughtDef>())
            {
                stringBuilder.AppendLine();
                foreach (ThoughtDef thoughtDef in GetPermaThoughts())
                {
                    stringBuilder.AppendLine();
                    stringBuilder.Append("    " + "PermanentMoodEffect".Translate() + " " + thoughtDef.stages[0].baseMoodEffect.ToStringByStyle(ToStringStyle.Integer, ToStringNumberSense.Offset));
                }
            }

            if (currentStage.statOffsets != null)
            {
                stringBuilder.AppendLine();
                stringBuilder.AppendLine();
                for (int i = 0; i < currentStage.statOffsets.Count; i++)
                {
                    StatModifier statModifier = currentStage.statOffsets[i];
                    string valueToStringAsOffset = statModifier.ValueToStringAsOffset;
                    string value2 = "    " + statModifier.stat.LabelCap + " " + valueToStringAsOffset;
                    if (i < currentStage.statOffsets.Count - 1)
                    {
                        stringBuilder.AppendLine(value2);
                    }
                    else
                    {
                        stringBuilder.Append(value2);
                    }
                }
            }

            if (currentStage.statFactors != null)
            {
                stringBuilder.AppendLine();
                stringBuilder.AppendLine();
                for (int j = 0; j < currentStage.statFactors.Count; j++)
                {
                    StatModifier statModifier2 = currentStage.statFactors[j];
                    string toStringAsFactor = statModifier2.ToStringAsFactor;
                    string value3 = "    " + statModifier2.stat.LabelCap + " " + toStringAsFactor;
                    if (j < currentStage.statFactors.Count - 1)
                    {
                        stringBuilder.AppendLine(value3);
                    }
                    else
                    {
                        stringBuilder.Append(value3);
                    }
                }
            }

            if (currentStage.capMods != null)
            {
                stringBuilder.AppendLine();
                stringBuilder.AppendLine();
                for (int i = 0; i < currentStage.capMods.Count; i++)
                {
                    PawnCapacityModifier capMods = currentStage.capMods[i];
                    string capacityString = "    " + capMods.capacity.ToString() + ": " + capMods.offset.ToStringPercent("+##;-##");
                    if (i < currentStage.capMods.Count - 1)
                    {
                        stringBuilder.AppendLine(capacityString);
                    }
                    else
                    {
                        stringBuilder.Append(capacityString);
                    }
                }
            }
            return stringBuilder.ToString();
        }

        private IEnumerable<ThoughtDef> GetPermaThoughts()
        {
            AspectStage degree = CurrentStage;
            List<ThoughtDef> allThoughts = DefDatabase<ThoughtDef>.AllDefsListForReading;
            for (int i = 0; i < allThoughts.Count; i++)
            {
                // To-Do

                //if (allThoughts[i].IsSituational)
                //{
                //    if (allThoughts[i].Worker is ThoughtWorker_AlwaysActive)
                //    {
                //        if (allThoughts[i].requiredTraits != null && allThoughts[i].requiredTraits.Contains(def))
                //        {
                //            if (!allThoughts[i].RequiresSpecificTraitsDegree || allThoughts[i].requiredTraitsDegree == degree.degree)
                //            {
                //                yield return allThoughts[i];
                //            }
                //        }
                //    }
                //}
            }
            yield break;
        }
    }
}<|MERGE_RESOLUTION|>--- conflicted
+++ resolved
@@ -27,12 +27,9 @@
         private bool _wasStarted;
         private Dictionary<SkillDef, float> _addedSkillsActualAmount;
         private Dictionary<SkillDef, Passion> _originalPassions;
-<<<<<<< HEAD
         public int Priority => def.priority;  
-=======
         private AspectTracker _tracker;
 
->>>>>>> e8104a46
         public Color LabelColor => CurrentStage.labelColor ?? def.labelColor;
 
         public IEnumerable<PawnCapacityModifier> CapMods => CurrentStage.capMods ?? Enumerable.Empty<PawnCapacityModifier>();
