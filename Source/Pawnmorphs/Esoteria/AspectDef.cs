--- conflicted
+++ resolved
@@ -15,11 +15,7 @@
         public List<AspectStage> stages = new List<AspectStage>();
         public Color labelColor = Color.white;
         public bool removedByReverter = true;
-<<<<<<< HEAD
         public int priority; //lower priorities come first 
-=======
-
->>>>>>> e8104a46
         public override void ResolveReferences()
         {
             base.ResolveReferences();
