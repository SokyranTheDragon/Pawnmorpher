﻿// DebugLogUtils.cs created by Iron Wolf for Pawnmorph on 09/23/2019 7:54 AM
// last updated 09/27/2019  8:00 AM

using System;
using System.Collections.Generic;
using System.Diagnostics;
using System.Linq;
using System.Reflection;
using System.Text;
using AlienRace;
using HarmonyLib;
using JetBrains.Annotations;
using Pawnmorph.Hediffs;
using Pawnmorph.Utilities;
using RimWorld;
using UnityEngine;
using Verse;

#pragma warning disable 1591
namespace Pawnmorph.DebugUtils
{
    public static class DebugLogUtils
    {
        public const string MAIN_CATEGORY_NAME = "Pawnmorpher";


        public static bool ShouldLog(LogLevel logLevel)
        {
            var cLevel = PMUtilities.GetSettings().logLevel;
            return logLevel <= cLevel; 
        }

        [DebuggerHidden]
        public static void LogMsg(LogLevel logLevel, string message)
        {
            if (!ShouldLog(logLevel)) return;
            switch (logLevel)
            {
                case LogLevel.Error:
                    Log.Error(message); 
                    break;
                case LogLevel.Warnings:
                    Log.Warning(message); 
                    break;
                case LogLevel.Messages:
                case LogLevel.Pedantic:
                    Log.Message(message); 
                    break;
                default:
                    throw new ArgumentOutOfRangeException(nameof(logLevel), logLevel, null);
            }
        }

        [DebuggerHidden]
        public static void LogMsg(LogLevel logLevel, object message)
        {
            string msg;
            if (message is IDebugString bObj)
            {
                msg = bObj.ToStringFull();
            }
            else
            {
                msg = message.ToStringSafe();
            }

            LogMsg(logLevel, msg);
        }

        [DebuggerHidden]
        public static void Warning(string message)
        {
            LogMsg(LogLevel.Warnings, message); 
        }

        [DebuggerHidden]
        public static void Warning(object message)
        {
            LogMsg(LogLevel.Warnings, message);
        }


        [DebuggerHidden]
        public static void Error(string message)
        {
            LogMsg(LogLevel.Error, message);
        }

        [DebuggerHidden]
        public static void Error(object message)
        {
            LogMsg(LogLevel.Error, message); 
        }

        /// <summary>
        ///     Asserts the specified condition. if false an error message will be displayed
        /// </summary>
        /// <param name="condition">if false will display an error message</param>
        /// <param name="message">The message.</param>
        /// <returns>the condition</returns>
        [DebuggerHidden]
        [Conditional("DEBUG")]
        [AssertionMethod]
        public static void Assert(bool condition, string message)
        {
            if (!condition) Log.Error($"assertion failed:{message}");
        }

       

        [DebugOutput(category = MAIN_CATEGORY_NAME)]
        public static void FindAllTODOThoughts()
        {
            var builder = new StringBuilder();
            var defNames = new List<string>();
            foreach (ThoughtDef thoughtDef in DefDatabase<ThoughtDef>.AllDefs)
            {
                var addedHeader = false;
                for (var index = 0; index < (thoughtDef?.stages?.Count ?? 0); index++)
                {
                    ThoughtStage stage = thoughtDef?.stages?[index];
                    if (stage == null) continue;
                    if (string.IsNullOrEmpty(stage.label) || string.IsNullOrEmpty(stage.description)) continue;
                    if (stage.label == "TODO"
                     || stage.description == "TODO"
                     || stage.description.StartsWith("!!!")
                     || stage.label.StartsWith("!!!"))
                    {
                        if (!addedHeader)
                        {
                            builder.AppendLine($"In {thoughtDef.defName}:");
                            addedHeader = true;
                        }

                        defNames.Add(thoughtDef.defName);
                        builder.AppendLine($"{index}) label:{stage.label} description:\"{stage.description}\"".Indented());
                    }
                }
            }

            builder.AppendLine(defNames.Distinct().Join(delimiter: "\n"));

            Log.Message(builder.ToString());
        }

        [DebugOutput(category = MAIN_CATEGORY_NAME)]
        public static void FindMissingMorphDescriptions()
        {
            List<MorphDef> morphs = DefDatabase<MorphDef>
                                   .AllDefs.Where(def => string.IsNullOrEmpty(def.description)
                                                      || def.description.StartsWith("!!!"))
                                   .ToList();
            if (morphs.Count == 0)
            {
                Log.Message("all morphs have descriptions c:");
            }
            else
            {
                string str = string.Join("\n", morphs.Select(def => def.defName).ToArray());
                Log.Message($"Morphs Missing descriptions:\n{str}");
            }
        }


        [DebugOutput(category = MAIN_CATEGORY_NAME)]
        public static void FindMissingMutationDescriptions()
        {
            bool SelectionFunc(HediffDef def)
            {
                if (!typeof(Hediff_AddedMutation).IsAssignableFrom(def.hediffClass))
                    return false; //must be mutation hediff 
                return string.IsNullOrEmpty(def.description) || def.description.StartsWith("!!!");
            }

            IEnumerable<HediffDef> mutations = DefDatabase<HediffDef>.AllDefs.Where(SelectionFunc);

            string str = string.Join("\n\t", mutations.Select(m => m.defName).ToArray());

            Log.Message(string.IsNullOrEmpty(str) ? "no parts with missing description" : str);
        }


        [DebugOutput(category = MAIN_CATEGORY_NAME)]
        public static void GetMutationsWithStages()
        {
            List<MutationDef> allMutations = MutationDef.AllMutations.ToList();


            if (allMutations.Count == 0)
            {
                Log.Message("no mutations with multiple stages");
                return;
            }

            var infoLst = new List<HediffStageInfo>();


            foreach (MutationDef mutation in allMutations)
            {
                List<HediffStage> stages = mutation.stages;
                if (stages == null) continue;
                float severityPerDay = mutation.CompProps<CompProperties_MutationSeverityAdjust>()?.severityPerDay ?? 0;

                if (severityPerDay <= 0)
                    continue; //productive mutations don't progress like the others 


                for (var index = 0; index < stages.Count; index++)
                {
                    HediffStage hediffStage = stages[index];
                    var stageInfo = new HediffStageInfo
                    {
                        defName = mutation.defName,
                        minSeverity = hediffStage.minSeverity,
                        severityPerDay = severityPerDay,
                        stageIndex = index
                    };
                    infoLst.Add(stageInfo);
                }
            }

            string outStr = infoLst.Select(s => s.ToString()).Join(delimiter:"\n");
            Log.Message($"Mutation Stage Info:\n{HediffStageInfo.Header}\n{outStr}");
        }


        [DebugOutput(category = MAIN_CATEGORY_NAME)]
        public static void GetSpreadingMutationStats()
        {
            FieldInfo isSkinCoveredF =
                typeof(BodyPartDef)
                   .GetField("skinCovered", //have to get isSkinCovered field by reflection because it's not public 
                             BindingFlags.Instance | BindingFlags.NonPublic | BindingFlags.Public);

            List<BodyPartRecord> spreadableParts = BodyDefOf
                                                  .Human.GetAllMutableParts()
                                                  .Where(r => (bool) (isSkinCoveredF?.GetValue(r.def) ?? false))
                                                  .ToList();

            int spreadablePartsCount = spreadableParts.Count;


            var allSpreadableMutations = MutationDef.AllMutations.Select(mut => new
                                                     {
                                                         mut, //make an anonymous object to keep track of both the mutation and comp
                                                         comp = mut.CompProps<SpreadingMutationCompProperties>()
                                                     })
                                                    .Where(o => o.comp != null) //keep only those with a spreading property 
                                                    .ToList();

            var builder = new StringBuilder();

            builder.AppendLine($"{spreadablePartsCount} parts that spreadable parts can spread onto");
            foreach (var sMutation in allSpreadableMutations)
            {
                if (sMutation.mut.stages == null) continue;

                builder.AppendLine($"----{sMutation.mut.defName}-----");

                //print some stuff about the comp 
                builder.AppendLine($"mtb:{sMutation.comp.mtb}");
                builder.AppendLine($"searchDepth:{sMutation.comp.maxTreeSearchDepth}");


                for (var i = 0; i < sMutation.mut.stages.Count; i++)
                {
                    HediffStage stage = sMutation.mut.stages[i];
                    builder.AppendLine($"\tstage:{stage.label},{i}");


                    foreach (PawnCapacityModifier capMod in stage.capMods ?? Enumerable.Empty<PawnCapacityModifier>())
                    {
                        float postFactor =
                            Mathf.Pow(capMod.postFactor,
                                      spreadablePartsCount); //use pow because the post factors are multiplied together, not added 
                        builder.AppendLine($"\t\t{capMod.capacity.defName}:[offset={capMod.offset * spreadablePartsCount}, postFactor={capMod.postFactor = postFactor}]");
                    }

                    foreach (StatModifier statOffset in stage.statOffsets ?? Enumerable.Empty<StatModifier>())
                        builder.AppendLine($"\t\t{statOffset.stat.defName}:{statOffset.value * spreadablePartsCount}");
                }

                builder.AppendLine(""); //make an empty line between mutations 
            }


            Log.Message(builder.ToString());
        }


        [DebugOutput(category = MAIN_CATEGORY_NAME)]
        public static void GetThoughtlessMutations()
        {

            var missingThought = DefDatabase<MutationDef>.AllDefs.Where(m => m.mutationMemory == null).Join(m => m.defName, "\n"); 

            Log.Message(missingThought);
        }


        [DebugOutput(category = MAIN_CATEGORY_NAME)]
        public static void ListHybridStateOffset()
        {
            IEnumerable<MorphDef> morphs = DefDatabase<MorphDef>.AllDefs;
            ThingDef human = ThingDefOf.Human;

            Dictionary<StatDef, float> lookup = human.statBases.ToDictionary(s => s.stat, s => s.value);

            var builder = new StringBuilder();

            foreach (MorphDef morphDef in morphs)
            {
                builder.AppendLine($"{morphDef.label}:");

                foreach (StatModifier statModifier in morphDef.hybridRaceDef.statBases ?? Enumerable.Empty<StatModifier>())
                {
                    float humanVal = lookup.TryGetValue(statModifier.stat);
                    float diff = statModifier.value - humanVal;
                    string sym = diff > 0 ? "+" : "";
                    string str = $"{statModifier.stat.label}:{sym}{diff}";
                    builder.AppendLine($"\t\t{str}");
                }
            }

            Log.Message($"{builder}");
        }


      

        [DebugOutput(MAIN_CATEGORY_NAME, onlyWhenPlaying = true)]
        public static void OpenActionMenu()
        {
            Find.WindowStack.Add(new Pawnmorpher_DebugDialogue());
        }

        private static void BuildGraphvizTree([NotNull] AnimalClassBase aBase, StringBuilder builder)
        {
            foreach (AnimalClassBase child in aBase.Children)
            {
                builder.AppendLine($"{aBase.defName}->{child.defName};");
                BuildGraphvizTree(child, builder);
            }
        }

        [DebugOutput(category = MAIN_CATEGORY_NAME)]
        private static void FindMissingMorphReactions()
        {
            var missingMorphs = new List<MorphDef>();


            foreach (MorphDef morphDef in MorphDef.AllDefs)
            {
                MorphDef.TransformSettings tfSettings = morphDef.transformSettings;
                if (IsTODOThought(tfSettings?.transformationMemory) || IsTODOThought(tfSettings?.revertedMemory))
                    missingMorphs.Add(morphDef);
            }

            string msgText = missingMorphs.Select(m => m.defName).Join(delimiter: "\n");
            Log.Message(msgText);
        }


        [DebugOutput(category = MAIN_CATEGORY_NAME)]
        private static void FindMutaniteCommonalityOnMap()
        {
            List<Thing> mineablesOnMap = Find.CurrentMap.listerThings.AllThings
                                             .Where(t => t.def.building?.mineableThing != null)
                                             .ToList();
            List<Thing> mutaniteOnMap = mineablesOnMap.Where(t => t.def.defName == "Mutonite")
                                                      .ToList();
            ThingCategoryDef chunkCat = ThingCategoryDefOf.Chunks;

            List<Thing> totalOres = mineablesOnMap.Where(t => !chunkCat.ContainedInThisOrDescendant(t.def.building.mineableThing))
                                                  .ToList();

            Log.Message($"Mutonite:{mutaniteOnMap.Count}\tOres:{totalOres.Count}\tAll Chunks:{mineablesOnMap.Count}");
        }

        [DebugOutput(category = MAIN_CATEGORY_NAME)]
        private static void GetNonMutationMutations()
        {
            var builder = new StringBuilder();
            foreach (HediffDef hediffDef in DefDatabase<HediffDef>.AllDefs.Where(d => typeof(Hediff_AddedMutation)
                                                                                    .IsAssignableFrom(d.hediffClass)))
            {
                if (hediffDef is MutationDef) continue;
                builder.AppendLine(hediffDef.defName);
            }

            string msg = builder.Length > 0 ? builder.ToString() : $"all mutations use {nameof(MutationDef)} c:";
            Log.Message(msg);
        }


        [DebugOutput(category = MAIN_CATEGORY_NAME, onlyWhenPlaying = true)]
        private static void GetPawnsNewInfluence()
        {
            var wDict = new Dictionary<AnimalClassBase, float>();
            var mutations = new List<Hediff_AddedMutation>();
            var strings = new List<string>();
            float maxInf = MorphUtilities.MaxHumanInfluence;
            foreach (Pawn pawn in PawnsFinder.AllMaps_FreeColonists)
            {
                mutations.Clear();
                mutations.AddRange(pawn.health.hediffSet.hediffs.OfType<Hediff_AddedMutation>());

                AnimalClassUtilities.FillInfluenceDict(mutations, wDict);
                if (wDict.Count == 0) continue;
                //now build the log message entry 
                var builder = new StringBuilder();
                builder.AppendLine($"{pawn.Name}:");
                foreach (KeyValuePair<AnimalClassBase, float> kvp in wDict)
                {
                    var def = (Def) kvp.Key;
                    builder.AppendLine($"\t{def.label}:{(kvp.Value / maxInf).ToStringPercent()}");
                }

                strings.Add(builder.ToString());
            }

            string msg = strings.Join(delimiter: "\n----------------------------\n");
            Log.Message(msg);
        }

        private static bool IsTODOThought(ThoughtDef thoughtDef)
        {
            if (thoughtDef?.stages == null) return true;
            if (thoughtDef.stages.Any(s => string.IsNullOrEmpty(s?.label)
                                        || s.label.StartsWith("TODO")
                                        || s.label.StartsWith("!!!")))
                return true;
            if (thoughtDef.stages.Any(s => string.IsNullOrEmpty(s?.description)
                                        || s.description.StartsWith("TODO")
                                        || s.description.StartsWith("!!!")))
                return true;
            return false;
        }


        [DebugOutput(category = MAIN_CATEGORY_NAME)]
        private static void ListAllMutationsPerMorph()
        {
            var builder = new StringBuilder();

            foreach (MorphDef morphDef in MorphDef.AllDefs)
            {
                builder.AppendLine(morphDef.defName);

                builder.AppendLine(morphDef.AllAssociatedMutations.Select(m => m.defName).Join(delimiter: ","));
            }

            Log.Message(builder.ToString());
        }

        [DebugOutput(category = MAIN_CATEGORY_NAME, onlyWhenPlaying = true)]
        private static void ListAllSpreadableParts()
        {
            BodyDef bDef = BodyDefOf.Human;
            var sBuilder = new StringBuilder();

            foreach (BodyPartDef allMutablePart in bDef.GetAllMutableParts().Select(b => b.def).Distinct())
                if (allMutablePart.IsSkinCoveredInDefinition_Debug)
                    sBuilder.AppendLine($"<li>{allMutablePart.defName}</li>");

            Log.Message(sBuilder.ToString());
        }

        [DebugOutput(MAIN_CATEGORY_NAME, true)]
        private static void ListMutationsInMorphs()
        {
            var builder = new StringBuilder();

            foreach (MorphDef morphDef in DefDatabase<MorphDef>.AllDefsListForReading)
            {
                string outStr = morphDef.AllAssociatedMutations.Select(m => m.defName).Join(delimiter: ",");
                builder.AppendLine($"{morphDef.defName}:{outStr}");
            }

            Log.Message(builder.ToString());
        }


        [DebugOutput(MAIN_CATEGORY_NAME, true)]
        private static void LogMissingMutationStages()
        {
            var builder = new StringBuilder();
            List<string> needsStages = new List<string>(),
                         needsParagonStage = new List<string>(),
                         needsAfflictedStage = new List<string>();


            foreach (MutationDef allMutation in MutationDef.AllMutations)
            {
                if (allMutation.stages == null || allMutation.stages.Count == 0)
                {
                    needsStages.Add(allMutation.defName);
                    continue;
                }

                bool hasAfflicted = false, hasParagon = false;

                foreach (HediffStage allMutationStage in allMutation.stages)
                {
                    if (allMutationStage.minSeverity < 0) hasAfflicted = true;
                    if (allMutationStage.minSeverity > 1) hasParagon = true;
                }

                if (!hasParagon)
                    needsParagonStage.Add(allMutation.defName);
                if (!hasAfflicted) needsAfflictedStage.Add(allMutation.defName);
            }

            builder.AppendLine($"Needs Stages:\n{needsStages.Join(delimiter: "\n")}");
            builder.AppendLine($"\nNeeds Paragon Stages:\n{needsParagonStage.Join(delimiter: "\n")}");
            builder.AppendLine($"\nNeeds Afflicted Stages:\n{needsAfflictedStage.Join(delimiter: "\n")}");

            Log.Message(builder.ToString());
        }

        [DebugOutput(category = MAIN_CATEGORY_NAME)]
        private static void MaximumMutationPointsForHumans()
        {
            Log.Message(MorphUtilities.MaxHumanInfluence.ToString());
        }

        [DebugOutput(MAIN_CATEGORY_NAME)]
        [UsedImplicitly]
        private static void PrintGraphVizAnimalTree()
        {
            var builder = new StringBuilder();
            builder.AppendLine("digraph animalClassTree\n{\n\trankdir=LR");

            foreach (AnimalClassDef aClass in DefDatabase<AnimalClassDef>.AllDefs)
                builder.AppendLine($"\t{aClass.defName}[shape=square]");

            BuildGraphvizTree(AnimalClassDefOf.Animal, builder);
            builder.AppendLine("}");
            Log.Message(builder.ToString());
        }

<<<<<<< HEAD
        private struct HediffStageInfo
        {
            public string defName;
            public int stageIndex;
            public float minSeverity;
            public float severityPerDay;

            public static string Header => "defName,stageIndex,minSeverity,severityPerDay";

            /// <summary>Returns the fully qualified type name of this instance.</summary>
            /// <returns>A <see cref="T:System.String" /> containing a fully qualified type name.</returns>
            public override string ToString()
            {
                return $"{defName},{stageIndex},{minSeverity},{severityPerDay}";
            }
=======
        [DebugOutput, Category(MAIN_CATEGORY_NAME)]
        static void LogAllBackstoryInfo()
        {
            StringBuilder builder = new StringBuilder();
            foreach (var backstory in DefDatabase<AlienRace.BackstoryDef>.AllDefs)
            {
                var ext = backstory.GetModExtension<MorphPawnKindExtension>(); 
                if(ext == null) continue;
                builder.AppendLine($"---{backstory.defName}---");
                builder.AppendLine(ext.ToStringFull()); 

            }

            Log.Message(builder.ToString()); 
>>>>>>> 5f186cc7
        }
    }
}<|MERGE_RESOLUTION|>--- conflicted
+++ resolved
@@ -539,7 +539,6 @@
             Log.Message(builder.ToString());
         }
 
-<<<<<<< HEAD
         private struct HediffStageInfo
         {
             public string defName;
@@ -555,8 +554,9 @@
             {
                 return $"{defName},{stageIndex},{minSeverity},{severityPerDay}";
             }
-=======
-        [DebugOutput, Category(MAIN_CATEGORY_NAME)]
+        }
+
+        [DebugOutput(category=MAIN_CATEGORY_NAME)]
         static void LogAllBackstoryInfo()
         {
             StringBuilder builder = new StringBuilder();
@@ -570,7 +570,6 @@
             }
 
             Log.Message(builder.ToString()); 
->>>>>>> 5f186cc7
         }
     }
 }