﻿// MutationTracker.cs created by Nick M(Iron Wolf)  Pawnmorph on 09/12/2019 9:11 AM
// last updated 09/12/2019  9:11 AM

using System;
using System.Collections;
using System.Collections.Generic;
using System.Linq;
using JetBrains.Annotations;
using Pawnmorph.Utilities;
using Verse;
using static Pawnmorph.DebugUtils.DebugLogUtils;

namespace Pawnmorph
{
    /// <summary> Tracker comp for tracking the current influence a pawn has of a given morph. </summary>
    public class MutationTracker : ThingComp, IEnumerable<KeyValuePair<AnimalClassBase, float>>
    {

        [NotNull] private readonly List<Hediff_AddedMutation> _mutationList = new List<Hediff_AddedMutation>();

        [NotNull] private readonly Dictionary<AnimalClassBase, float> _influenceDict = new Dictionary<AnimalClassBase, float>();

        /// <summary>Returns an enumerator that iterates through a collection.</summary>
        /// <returns>An <see cref="T:System.Collections.IEnumerator" /> object that can be used to iterate through the collection.</returns>
        IEnumerator IEnumerable.GetEnumerator()
        {
            return GetEnumerator();
        }


        /// <summary>Returns an enumerator that iterates through the collection.</summary>
        /// <returns>
        ///     A <see cref="T:System.Collections.Generic.IEnumerator`1" /> that can be used to iterate through the
        ///     collection.
        /// </returns>
        public IEnumerator<KeyValuePair<AnimalClassBase, float>> GetEnumerator()
        {
            return _influenceDict.GetEnumerator(); 
        }

        /// <summary>
        /// Gets the total normalized non human influence 
        /// </summary>
        /// <value>
        /// The total normalized influence.
        /// </value>
        public float TotalNormalizedInfluence { get; private set; }

        /// <summary>
        /// Gets the non human influence on the pawn.
        /// </summary>
        /// <value>
        /// The total influence.
        /// </value>
        public float TotalInfluence { get; private set; }

        /// <summary>
        ///     Gets the total number of mutations on the pawn being tracked.
        /// </summary>
        /// <value>
        ///     The mutations count.
        /// </value>
        public int MutationsCount { get; private set; }

        /// <summary> Get the current influence associated with the given key. </summary>
        public float this[MorphDef key] => _influenceDict.TryGetValue(key);


      

        /// <summary>
        /// Gets the highest influence on this pawn 
        /// </summary>
        /// <value>
        /// The highest influence.
        /// </value>
        public AnimalClassBase HighestInfluence { get; private set; }

        /// <summary> All mutations the pawn has. </summary>
        [NotNull]
        public IEnumerable<Hediff_AddedMutation> AllMutations =>
            _mutationList.MakeSafe();

        /// <summary>
        ///     Gets the pawn this is tracking mutations for.
        /// </summary>
        /// <value>
        ///     The pawn.
        /// </value>
        public Pawn Pawn => (Pawn) parent;
        

        /// <summary>
        ///     called every tick
        /// </summary>
        public override void CompTick()
        {
<<<<<<< HEAD
            if (Pawn.IsHashIntervalTick(1400))
                 Pawn.CheckRace(); //check the race every so often, but not too often 
=======
            if (Pawn.IsHashIntervalTick(1400) && !Pawn.health.hediffSet.hediffs.OfType<Hediff_Morph>().Any())
            {
                RecalcIfNeeded();
                if (TotalNormalizedInfluence < 0 || TotalNormalizedInfluence > 1)
                {
                    Log.Warning(nameof(TotalNormalizedInfluence) + $" is {TotalNormalizedInfluence}, recalculating mutation influences for {Pawn.Name}");
                    RecalculateMutationInfluences();
                }
                Pawn.CheckRace(); //check the race every so often, but not too often 
                
            }

            
>>>>>>> e427cdfd
        }

        /// <summary>
        ///     Gets the normalized direct influence of the given morph
        /// </summary>
        /// this does not take into account influence the children of the given class might have on the pawn
        /// <param name="class">The morph.</param>
        /// <returns></returns>
        /// <exception cref="ArgumentNullException">morph</exception>
        public float GetDirectNormalizedInfluence([NotNull] AnimalClassBase @class)
        {
            if (@class == null) throw new ArgumentNullException(nameof(@class));
            return _influenceDict.TryGetValue(@class) / MorphUtilities.MaxHumanInfluence;
        }

        /// <summary>
        ///     Initializes this instance with given props.
        /// </summary>
        /// this is call just after it is added to the parent, so other comps may or may not be added yet
        /// <param name="props">The props.</param>
        public override void Initialize(CompProperties props)
        {
            base.Initialize(props);
            Assert(parent is Pawn, "parent is Pawn");
        }

        /// <summary>
        /// Recalculates the mutation influences if needed.
        /// </summary>
        public void RecalcIfNeeded()
        {
            int counter=0; 
            foreach (Hediff hediff in Pawn.health.hediffSet.hediffs)
            {
                if (hediff is Hediff_AddedMutation) counter++; 
            }

            if (counter != MutationsCount)
            {
                Log.Warning($"{Pawn.Name} mutation tracker has only {MutationsCount} tracked mutations but pawn actually has {counter}");
                RecalculateMutationInfluences();
            }

        }

        /// <summary>
        ///     preforms a full recalculation of all mutation influences
        /// </summary>
        public void RecalculateMutationInfluences()
        {
            _mutationList.Clear();
            _influenceDict.Clear();

            _mutationList.AddRange(Pawn.health.hediffSet.hediffs.OfType<Hediff_AddedMutation>());
            MutationsCount = _mutationList.Count;
            AnimalClassUtilities.FillInfluenceDict(_mutationList, _influenceDict);
            TotalNormalizedInfluence = _influenceDict.Sum(s => s.Value) / MorphUtilities.MaxHumanInfluence;


#pragma warning disable 0612
#pragma warning disable 0618

            HighestMorphInfluence = GetHighestMorphInfluence();
#pragma warning restore 0618
#pragma warning restore 0612
        }

        /// <summary> Called to notify this tracker that a mutation has been added. </summary>
        public void NotifyMutationAdded([NotNull] Hediff_AddedMutation mutation)
        {
            if (mutation == null) throw new ArgumentNullException(nameof(mutation));
            _mutationList.Add(mutation);

            AnimalClassUtilities.FillInfluenceDict(_mutationList, _influenceDict);
            TotalNormalizedInfluence = _influenceDict.Select(s => s.Value).Sum() / MorphUtilities.MaxHumanInfluence;
            TotalInfluence = _influenceDict.Select(s => s.Value).Sum();
            MutationsCount += 1;


            NotifyCompsAdded(mutation);
        }

        /// <summary> Called to notify this tracker that a mutation has been removed. </summary>
        public void NotifyMutationRemoved([NotNull] Hediff_AddedMutation mutation)
        {
            if (mutation == null) throw new ArgumentNullException(nameof(mutation));
            _mutationList.Remove(mutation);
            MutationsCount -= 1;

            AnimalClassUtilities.FillInfluenceDict(_mutationList, _influenceDict);

            TotalNormalizedInfluence = _influenceDict.Select(s => s.Value).Sum() / MorphUtilities.MaxHumanInfluence;
            TotalInfluence = _influenceDict.Select(s => s.Value).Sum(); 
            HighestInfluence = GetHighestInfluence(); 
            NotifyCompsRemoved(mutation);
        }

        private AnimalClassBase GetHighestInfluence()
        {
            float max = 0;
            AnimalClassBase influence = null; 
            foreach (KeyValuePair<AnimalClassBase, float> keyValuePair in _influenceDict)
            {
                if (keyValuePair.Value > max)
                {
                    influence = keyValuePair.Key;
                    max = keyValuePair.Value; 
                }
            }

            return influence; 
        }

        /// <summary>
        ///     exposes this instances data after the parent.
        /// </summary>
        public override void PostExposeData()
        {
            base.PostExposeData();

            if (Scribe.mode == LoadSaveMode.PostLoadInit)
                // Generate lookup dict manually during load for backwards compatibility.

                RecalculateCaches();
        }

        [Obsolete]
        private MorphDef GetHighestMorphInfluence()
        {
            MorphDef hMorph = null;
            float max = float.NegativeInfinity;
            foreach (KeyValuePair<AnimalClassBase, float> keyValuePair in _influenceDict)
                if (max < keyValuePair.Value)
                {
                    hMorph = keyValuePair.Key as MorphDef;
                    max = keyValuePair.Value;
                }

            return hMorph;
        }

        private void NotifyCompsAdded(Hediff_AddedMutation mutation)
        {
            foreach (ThingComp parentAllComp in parent.AllComps)
            {
                if (parentAllComp == this) continue;
                if (!(parentAllComp is IMutationEventReceiver receiver)) continue;
                receiver.MutationAdded(mutation, this);
            }
        }

        private void NotifyCompsRemoved(Hediff_AddedMutation mutation)
        {
            foreach (ThingComp parentAllComp in parent.AllComps)
            {
                if (parentAllComp == this) continue;
                if (!(parentAllComp is IMutationEventReceiver receiver)) continue;
                receiver.MutationRemoved(mutation, this);
            }
        }

        private void RecalculateCaches()
        {
            foreach (Hediff_AddedMutation mutation in Pawn.health.hediffSet.hediffs.OfType<Hediff_AddedMutation>())
                _mutationList.Add(mutation);

            AnimalClassUtilities.FillInfluenceDict(_mutationList, _influenceDict);
            TotalNormalizedInfluence = _influenceDict.Select(s => s.Value).Sum() / MorphUtilities.MaxHumanInfluence;
            // Now find the highest influence.

            TotalInfluence = _influenceDict.Select(s => s.Value).Sum();

            MutationsCount = Pawn.health.hediffSet.hediffs.OfType<Hediff_AddedMutation>().Count();
        }
    }
}<|MERGE_RESOLUTION|>--- conflicted
+++ resolved
@@ -95,11 +95,7 @@
         /// </summary>
         public override void CompTick()
         {
-<<<<<<< HEAD
             if (Pawn.IsHashIntervalTick(1400))
-                 Pawn.CheckRace(); //check the race every so often, but not too often 
-=======
-            if (Pawn.IsHashIntervalTick(1400) && !Pawn.health.hediffSet.hediffs.OfType<Hediff_Morph>().Any())
             {
                 RecalcIfNeeded();
                 if (TotalNormalizedInfluence < 0 || TotalNormalizedInfluence > 1)
@@ -112,7 +108,6 @@
             }
 
             
->>>>>>> e427cdfd
         }
 
         /// <summary>
