--- conflicted
+++ resolved
@@ -165,11 +165,7 @@
             return oldRace != Pawn.def; 
         }
 
-<<<<<<< HEAD
-        private bool CanRaceCheckNow => !Pawn.health.hediffSet.hediffs.OfType<IMutationHediff>().Any(t => t.BlocksRaceCheck); 
-=======
         private bool CanRaceCheckNow => !Pawn.health.hediffSet.hediffs.OfType<IMutagenicHediff>().Any(t => t.BlocksRaceCheck); 
->>>>>>> 9f6d6e2b
 
         /// <summary>
         ///     Gets the normalized direct influence of the given morph
