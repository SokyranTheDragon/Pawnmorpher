--- conflicted
+++ resolved
@@ -111,11 +111,7 @@
         /// </summary>
         public override void CompTick()
         {
-<<<<<<< HEAD
-            if (Pawn.IsHashIntervalTick(1400))
-=======
             if (Pawn.IsHashIntervalTick(4400) && CanRaceCheckNow)
->>>>>>> 7256671b
             {
                 RecalcIfNeeded();
                 if (TotalNormalizedInfluence < 0 || TotalNormalizedInfluence > 1)
