﻿using System;
using System.Collections.Generic;
using System.Linq;
using System.Text;
using JetBrains.Annotations;
using Pawnmorph.GraphicSys;
using Pawnmorph.Hediffs;
using Pawnmorph.Utilities;
using RimWorld;
using UnityEngine;
using Verse;

namespace Pawnmorph
{
    /// <summary>
    ///     hediff representing a mutation
    /// </summary>
    /// <seealso cref="Verse.HediffWithComps" />
    public class Hediff_AddedMutation : Hediff_StageChanges
    {
        /// <summary>
        ///     The mutation description
        /// </summary>
        public string mutationDescription;

        /// <summary>
        ///     if this part should be removed or not
        /// </summary>
        protected bool shouldRemove;

        [NotNull] private readonly Dictionary<int, string> _descCache = new Dictionary<int, string>();

        private MutationDef _mDef;

        [NotNull] private MutationCauses _causes = new MutationCauses();

        private Comp_MutationSeverityAdjust _sevAdjComp;

        private bool _waitingForUpdate;

        private int _currentStageIndex = -1;

        /// <summary>
        ///     Gets the description.
        /// </summary>
        /// <value>
        ///     The description.
        /// </value>
        public virtual string Description
        {
            get
            {
                string desc;
                if (!_descCache.TryGetValue(CurStageIndex, out desc))
                {
                    var builder = new StringBuilder();
                    CreateDescription(builder);
                    desc = builder.ToString();
                    _descCache[CurStageIndex] = desc;
                }

                return desc;
            }
        }


        /// <summary>
        ///     Gets the definition.
        /// </summary>
        /// <value>
        ///     The definition.
        /// </value>
        [NotNull]
        public MutationDef Def
        {
            get
            {
                if (_mDef == null)
                    try
                    {
                        _mDef = (MutationDef) def;
                    }
                    catch (InvalidCastException e)
                    {
                        Log.Error($"cannot convert {def.GetType().Name} to {nameof(MutationDef)}!\n{e}");
                    }

                return _mDef;
            }
        }

        /// <summary>
        ///     Gets the current mutation stage. null if the hediff has no stages or the current stage is not a mutation stage
        /// </summary>
        /// <value>
        ///     The current mutation stage.
        /// </value>
        [CanBeNull]
        public MutationStage CurrentMutationStage
        {
            get
            {
                if (Def.stages.NullOrEmpty()) return null;
                return Def.CachedMutationStages[CurStageIndex];
            }
        }

        /// <summary>
        ///     Gets the influence this mutation confers
        /// </summary>
        /// <value>
        ///     The influence.
        /// </value>
        [NotNull]
        public AnimalClassBase Influence
        {
            get
            {
                if (def is MutationDef mDef)
                    return mDef.classInfluence;
                Log.Warning($"{def.defName} is a mutation but does not use {nameof(MutationDef)}! this will cause problems!");

                return AnimalClassDefOf.Animal;
            }
        }


        /// <summary>
        ///     Gets the base label .
        /// </summary>
        /// <value>
        ///     The base label .
        /// </value>
        public override string LabelBase
        {
            get
            {
<<<<<<< HEAD
                string lOverride = (CurStage as MutationStage)?.labelOverride;
                string label = string.IsNullOrEmpty(lOverride) ? base.LabelBase : lOverride;
=======
                var label = base.LabelBase;
>>>>>>> 2cfc1d4d

                if (SeverityAdjust?.Halted == true) label += " (halted)";

                return label;
            }
        }

        /// <summary>
        ///     Gets the causes of this mutation
        /// </summary>
        /// <value>
        ///     The causes.
        /// </value>
<<<<<<< HEAD
        [NotNull]
        public MutationCauses Causes => _causes;
=======
        public override string Description // TODO - the extra features here might be better off in Hediff_Descriptive
        {
            get
            {
                string desc; 
                if (!_descCache.TryGetValue(CurStageIndex, out desc))
                {
                    StringBuilder builder = new StringBuilder();
                    CreateDescription(builder);
                    desc = builder.ToString();
                    _descCache[CurStageIndex] = desc;

                }
                return desc;
            }
        }

        /// <summary>
        /// The mutation description
        /// </summary>
        public string mutationDescription;

        /// <summary>
        /// if this part should be removed or not
        /// </summary>
        protected bool shouldRemove;
>>>>>>> 2cfc1d4d


        /// <summary>
        ///     Gets a value indicating whether should be removed.
        /// </summary>
        /// <value><c>true</c> if should be removed; otherwise, <c>false</c>.</value>
        public override bool ShouldRemove
        {
            get
            {
                foreach (HediffComp hediffComp in comps.MakeSafe())
                    if (hediffComp.CompShouldRemove)
                        return true;

                return shouldRemove;
            }
        }

        /// <summary>Gets the extra tip string .</summary>
        /// <value>The extra tip string .</value>
        public override string TipStringExtra
        {
            get
            {
                var stringBuilder = new StringBuilder();
                stringBuilder.Append(base.TipStringExtra);
                stringBuilder.AppendLine("Efficiency".Translate() + ": " + def.addedPartProps.partEfficiency.ToStringPercent());
                return stringBuilder.ToString();
            }
        }

        /// <summary>
        ///     Gets a value indicating whether this instance is a core mutation.
        /// </summary>
        /// <value>
        ///     <c>true</c> if this instance is a core mutation; otherwise, <c>false</c>.
        /// </value>
        public bool IsCoreMutation => this.TryGetComp<RemoveFromPartComp>()?.Layer == MutationLayer.Core;

        /// <summary>
        ///     Gets the severity adjust comp
        /// </summary>
        /// <value>
        ///     The severity adjust comp
        /// </value>
        [CanBeNull]
        public Comp_MutationSeverityAdjust SeverityAdjust
        {
            get
            {
                if (_sevAdjComp == null) _sevAdjComp = this.TryGetComp<Comp_MutationSeverityAdjust>();

                return _sevAdjComp;
            }
        }


        /// <summary>
        ///     Gets or sets a value indicating whether progression is halted or not.
        /// </summary>
        /// <value>
        ///     <c>true</c> if progression halted; otherwise, <c>false</c>.
        /// </value>
        public bool ProgressionHalted => SeverityAdjust?.Halted == true;

     

        /// <summary>
        ///     checks if this mutation blocks the addition of a new mutation at the given part
        /// </summary>
        /// <param name="otherMutation">The other mutation.</param>
        /// <param name="addPart">The add part.</param>
        /// <returns></returns>
        /// <exception cref="ArgumentNullException">otherMutation</exception>
        public virtual bool Blocks([NotNull] MutationDef otherMutation, [CanBeNull] BodyPartRecord addPart)
        {
            if (otherMutation == null) throw new ArgumentNullException(nameof(otherMutation));
            var mDef = def as MutationDef;
            return mDef?.BlocksMutation(otherMutation, Part, addPart) == true;
        }

        /// <summary>Creates the description.</summary>
        /// <param name="builder">The builder.</param>
        public virtual void CreateDescription(StringBuilder builder)
        {
            string rawDescription = GetRawDescription();
            if (rawDescription == null)
            {
                builder.AppendLine("PawnmorphTooltipNoDescription".Translate());
                return;
            }

            string res = rawDescription.AdjustedFor(pawn);
            builder.AppendLine(res);
        }

        /// <summary>Exposes the data.</summary>
        public override void ExposeData()
        {
            base.ExposeData();
            Scribe_Values.Look(ref _currentStageIndex, nameof(_currentStageIndex), -1);
            Scribe_Values.Look(ref shouldRemove, nameof(shouldRemove));

            Scribe_Deep.Look(ref _causes, "causes");
            if (Scribe.mode == LoadSaveMode.PostLoadInit && Part == null)
            {
                Log.Error($"Hediff_AddedPart [{def.defName},{Label}] has null part after loading.");
                pawn.health.hediffSet.hediffs.Remove(this);
            }
        }

        /// <summary>
<<<<<<< HEAD
        ///     Marks this mutation for removal.
        /// </summary>
        public void MarkForRemoval()
        {
            shouldRemove = true;
        }

        /// <summary>called after this instance is added to the pawn.</summary>
        /// <param name="dinfo">The dinfo.</param>
        public override void PostAdd(DamageInfo? dinfo)
            // After the hediff has been applied.
        {
            base.PostAdd(dinfo); // Do the inherited method.
            if (PawnGenerator.IsBeingGenerated(pawn) || !pawn.Spawned
            ) //if the pawn is still being generated do not update graphics until it's done 
            {
                _waitingForUpdate = true;
                return;
            }

            UpdatePawnInfo();

            foreach (Hediff_AddedMutation otherMutation in pawn.health.hediffSet.hediffs.OfType<Hediff_AddedMutation>())
                try
                {
                    if (Blocks((MutationDef) otherMutation.def, otherMutation.Part))
                        otherMutation.shouldRemove = true; //don't actually remove the hediffs, just mark them for removal
                }
                catch (InvalidCastException e) //just pretty up the error message a bit and continue on 
                {
                    Log.Error($"could not cast {otherMutation.def.defName} of type {otherMutation.def.GetType().Name} to {nameof(MutationDef)}!\n{e}");
                }
        }

        /// <summary>called after this instance is removed from the pawn</summary>
        public override void PostRemoved()
        {
            base.PostRemoved();
            if (!PawnGenerator.IsBeingGenerated(pawn))
                pawn.GetMutationTracker()?.NotifyMutationRemoved(this);
        }

        /// <summary>
        ///     Posts the tick.
        /// </summary>
        public override void PostTick()
        {
            base.PostTick();
            if (_waitingForUpdate)
            {
                UpdatePawnInfo();
                _waitingForUpdate = false;
            }
        }

        /// <summary>
        ///     Restarts the adaption progression for this mutation if halted, does nothing if the part is fully adapted or not
        ///     halted
        /// </summary>
        public void ResumeAdaption()
        {
            SeverityAdjust?.Restart();
        }

        /// <summary>
        ///     called every tick
        /// </summary>
        public override void Tick()
        {
            base.Tick();

            if (_currentStageIndex != CurStageIndex)
            {
                _currentStageIndex = CurStageIndex;
                OnStageChanges();
            }
        }

        /// <summary>
        ///     Called when the hediff stage changes.
=======
        /// Called when the hediff stage changes.
>>>>>>> 2cfc1d4d
        /// </summary>
        protected override void OnStageChanged(HediffStage oldStage, HediffStage newStage)
        {
<<<<<<< HEAD
            if (CurStage is MutationStage mStage)
=======
            if (newStage is MutationStage mStage)
            {
>>>>>>> 2cfc1d4d
                //check for aspect skips 
                if (mStage.SkipAspects.Any(e => e.Satisfied(pawn)))
                {
                    SkipStage();
                    return;
                }

<<<<<<< HEAD

            if (CurStage is IExecutableStage exeStage) exeStage.EnteredStage(this);
        }

        private string GetRawDescription()
        {
            string descOverride = (CurStage as IDescriptiveStage)?.DescriptionOverride;
            return string.IsNullOrEmpty(descOverride) ? def.description : descOverride;
=======
            }

            if (newStage is IExecutableStage exeStage)
            {
                exeStage.EnteredStage(this); 
            }
>>>>>>> 2cfc1d4d
        }

        private void SkipStage()
        {
            //make sure to skip in the correct direction 
            float severityAdj = SeverityAdjust?.ChangePerDay ?? 0;

            int nextIndex;

            if (severityAdj < 0) nextIndex = Mathf.Max(0, CurStageIndex - 1);
            else nextIndex = Mathf.Min(def.stages.Count - 1, CurStageIndex + 1);

            if (nextIndex == CurStageIndex) return; //don't skip as there's no stage to skip to 
            HediffStage nextStage = def.stages[nextIndex];

            Severity = nextStage.minSeverity;
        }

        private void UpdatePawnInfo()
        {
            pawn.GetMutationTracker()?.NotifyMutationAdded(this);
            var gUpdater = pawn.GetComp<GraphicsUpdaterComp>();
            if (gUpdater != null)
            {
                //try and defer graphics update to the next tick so we don't lag when adding a bunch of mutations at once 
                gUpdater.IsDirty = true;
                return;
            }

            if (Current.ProgramState == ProgramState.Playing
             && MutationUtilities.AllMutationsWithGraphics.Contains(def)
             && pawn.IsColonist)
            {
                pawn.Drawer.renderer.graphics.ResolveAllGraphics();
                PortraitsCache.SetDirty(pawn);
            }
        }
    }
}<|MERGE_RESOLUTION|>--- conflicted
+++ resolved
@@ -1,455 +1,412 @@
-﻿using System;
-using System.Collections.Generic;
-using System.Linq;
-using System.Text;
-using JetBrains.Annotations;
-using Pawnmorph.GraphicSys;
-using Pawnmorph.Hediffs;
-using Pawnmorph.Utilities;
-using RimWorld;
-using UnityEngine;
-using Verse;
-
-namespace Pawnmorph
-{
-    /// <summary>
-    ///     hediff representing a mutation
-    /// </summary>
-    /// <seealso cref="Verse.HediffWithComps" />
-    public class Hediff_AddedMutation : Hediff_StageChanges
-    {
-        /// <summary>
-        ///     The mutation description
-        /// </summary>
-        public string mutationDescription;
-
-        /// <summary>
-        ///     if this part should be removed or not
-        /// </summary>
-        protected bool shouldRemove;
-
-        [NotNull] private readonly Dictionary<int, string> _descCache = new Dictionary<int, string>();
-
-        private MutationDef _mDef;
-
-        [NotNull] private MutationCauses _causes = new MutationCauses();
-
-        private Comp_MutationSeverityAdjust _sevAdjComp;
-
-        private bool _waitingForUpdate;
-
-        private int _currentStageIndex = -1;
-
-        /// <summary>
-        ///     Gets the description.
-        /// </summary>
-        /// <value>
-        ///     The description.
-        /// </value>
-        public virtual string Description
-        {
-            get
-            {
-                string desc;
-                if (!_descCache.TryGetValue(CurStageIndex, out desc))
-                {
-                    var builder = new StringBuilder();
-                    CreateDescription(builder);
-                    desc = builder.ToString();
-                    _descCache[CurStageIndex] = desc;
-                }
-
-                return desc;
-            }
-        }
-
-
-        /// <summary>
-        ///     Gets the definition.
-        /// </summary>
-        /// <value>
-        ///     The definition.
-        /// </value>
-        [NotNull]
-        public MutationDef Def
-        {
-            get
-            {
-                if (_mDef == null)
-                    try
-                    {
-                        _mDef = (MutationDef) def;
-                    }
-                    catch (InvalidCastException e)
-                    {
-                        Log.Error($"cannot convert {def.GetType().Name} to {nameof(MutationDef)}!\n{e}");
-                    }
-
-                return _mDef;
-            }
-        }
-
-        /// <summary>
-        ///     Gets the current mutation stage. null if the hediff has no stages or the current stage is not a mutation stage
-        /// </summary>
-        /// <value>
-        ///     The current mutation stage.
-        /// </value>
-        [CanBeNull]
-        public MutationStage CurrentMutationStage
-        {
-            get
-            {
-                if (Def.stages.NullOrEmpty()) return null;
-                return Def.CachedMutationStages[CurStageIndex];
-            }
-        }
-
-        /// <summary>
-        ///     Gets the influence this mutation confers
-        /// </summary>
-        /// <value>
-        ///     The influence.
-        /// </value>
-        [NotNull]
-        public AnimalClassBase Influence
-        {
-            get
-            {
-                if (def is MutationDef mDef)
-                    return mDef.classInfluence;
-                Log.Warning($"{def.defName} is a mutation but does not use {nameof(MutationDef)}! this will cause problems!");
-
-                return AnimalClassDefOf.Animal;
-            }
-        }
-
-
-        /// <summary>
-        ///     Gets the base label .
-        /// </summary>
-        /// <value>
-        ///     The base label .
-        /// </value>
-        public override string LabelBase
-        {
-            get
-            {
-<<<<<<< HEAD
-                string lOverride = (CurStage as MutationStage)?.labelOverride;
-                string label = string.IsNullOrEmpty(lOverride) ? base.LabelBase : lOverride;
-=======
-                var label = base.LabelBase;
->>>>>>> 2cfc1d4d
-
-                if (SeverityAdjust?.Halted == true) label += " (halted)";
-
-                return label;
-            }
-        }
-
-        /// <summary>
-        ///     Gets the causes of this mutation
-        /// </summary>
-        /// <value>
-        ///     The causes.
-        /// </value>
-<<<<<<< HEAD
-        [NotNull]
-        public MutationCauses Causes => _causes;
-=======
-        public override string Description // TODO - the extra features here might be better off in Hediff_Descriptive
-        {
-            get
-            {
-                string desc; 
-                if (!_descCache.TryGetValue(CurStageIndex, out desc))
-                {
-                    StringBuilder builder = new StringBuilder();
-                    CreateDescription(builder);
-                    desc = builder.ToString();
-                    _descCache[CurStageIndex] = desc;
-
-                }
-                return desc;
-            }
-        }
-
-        /// <summary>
-        /// The mutation description
-        /// </summary>
-        public string mutationDescription;
-
-        /// <summary>
-        /// if this part should be removed or not
-        /// </summary>
-        protected bool shouldRemove;
->>>>>>> 2cfc1d4d
-
-
-        /// <summary>
-        ///     Gets a value indicating whether should be removed.
-        /// </summary>
-        /// <value><c>true</c> if should be removed; otherwise, <c>false</c>.</value>
-        public override bool ShouldRemove
-        {
-            get
-            {
-                foreach (HediffComp hediffComp in comps.MakeSafe())
-                    if (hediffComp.CompShouldRemove)
-                        return true;
-
-                return shouldRemove;
-            }
-        }
-
-        /// <summary>Gets the extra tip string .</summary>
-        /// <value>The extra tip string .</value>
-        public override string TipStringExtra
-        {
-            get
-            {
-                var stringBuilder = new StringBuilder();
-                stringBuilder.Append(base.TipStringExtra);
-                stringBuilder.AppendLine("Efficiency".Translate() + ": " + def.addedPartProps.partEfficiency.ToStringPercent());
-                return stringBuilder.ToString();
-            }
-        }
-
-        /// <summary>
-        ///     Gets a value indicating whether this instance is a core mutation.
-        /// </summary>
-        /// <value>
-        ///     <c>true</c> if this instance is a core mutation; otherwise, <c>false</c>.
-        /// </value>
-        public bool IsCoreMutation => this.TryGetComp<RemoveFromPartComp>()?.Layer == MutationLayer.Core;
-
-        /// <summary>
-        ///     Gets the severity adjust comp
-        /// </summary>
-        /// <value>
-        ///     The severity adjust comp
-        /// </value>
-        [CanBeNull]
-        public Comp_MutationSeverityAdjust SeverityAdjust
-        {
-            get
-            {
-                if (_sevAdjComp == null) _sevAdjComp = this.TryGetComp<Comp_MutationSeverityAdjust>();
-
-                return _sevAdjComp;
-            }
-        }
-
-
-        /// <summary>
-        ///     Gets or sets a value indicating whether progression is halted or not.
-        /// </summary>
-        /// <value>
-        ///     <c>true</c> if progression halted; otherwise, <c>false</c>.
-        /// </value>
-        public bool ProgressionHalted => SeverityAdjust?.Halted == true;
-
-     
-
-        /// <summary>
-        ///     checks if this mutation blocks the addition of a new mutation at the given part
-        /// </summary>
-        /// <param name="otherMutation">The other mutation.</param>
-        /// <param name="addPart">The add part.</param>
-        /// <returns></returns>
-        /// <exception cref="ArgumentNullException">otherMutation</exception>
-        public virtual bool Blocks([NotNull] MutationDef otherMutation, [CanBeNull] BodyPartRecord addPart)
-        {
-            if (otherMutation == null) throw new ArgumentNullException(nameof(otherMutation));
-            var mDef = def as MutationDef;
-            return mDef?.BlocksMutation(otherMutation, Part, addPart) == true;
-        }
-
-        /// <summary>Creates the description.</summary>
-        /// <param name="builder">The builder.</param>
-        public virtual void CreateDescription(StringBuilder builder)
-        {
-            string rawDescription = GetRawDescription();
-            if (rawDescription == null)
-            {
-                builder.AppendLine("PawnmorphTooltipNoDescription".Translate());
-                return;
-            }
-
-            string res = rawDescription.AdjustedFor(pawn);
-            builder.AppendLine(res);
-        }
-
-        /// <summary>Exposes the data.</summary>
-        public override void ExposeData()
-        {
-            base.ExposeData();
-            Scribe_Values.Look(ref _currentStageIndex, nameof(_currentStageIndex), -1);
-            Scribe_Values.Look(ref shouldRemove, nameof(shouldRemove));
-
-            Scribe_Deep.Look(ref _causes, "causes");
-            if (Scribe.mode == LoadSaveMode.PostLoadInit && Part == null)
-            {
-                Log.Error($"Hediff_AddedPart [{def.defName},{Label}] has null part after loading.");
-                pawn.health.hediffSet.hediffs.Remove(this);
-            }
-        }
-
-        /// <summary>
-<<<<<<< HEAD
-        ///     Marks this mutation for removal.
-        /// </summary>
-        public void MarkForRemoval()
-        {
-            shouldRemove = true;
-        }
-
-        /// <summary>called after this instance is added to the pawn.</summary>
-        /// <param name="dinfo">The dinfo.</param>
-        public override void PostAdd(DamageInfo? dinfo)
-            // After the hediff has been applied.
-        {
-            base.PostAdd(dinfo); // Do the inherited method.
-            if (PawnGenerator.IsBeingGenerated(pawn) || !pawn.Spawned
-            ) //if the pawn is still being generated do not update graphics until it's done 
-            {
-                _waitingForUpdate = true;
-                return;
-            }
-
-            UpdatePawnInfo();
-
-            foreach (Hediff_AddedMutation otherMutation in pawn.health.hediffSet.hediffs.OfType<Hediff_AddedMutation>())
-                try
-                {
-                    if (Blocks((MutationDef) otherMutation.def, otherMutation.Part))
-                        otherMutation.shouldRemove = true; //don't actually remove the hediffs, just mark them for removal
-                }
-                catch (InvalidCastException e) //just pretty up the error message a bit and continue on 
-                {
-                    Log.Error($"could not cast {otherMutation.def.defName} of type {otherMutation.def.GetType().Name} to {nameof(MutationDef)}!\n{e}");
-                }
-        }
-
-        /// <summary>called after this instance is removed from the pawn</summary>
-        public override void PostRemoved()
-        {
-            base.PostRemoved();
-            if (!PawnGenerator.IsBeingGenerated(pawn))
-                pawn.GetMutationTracker()?.NotifyMutationRemoved(this);
-        }
-
-        /// <summary>
-        ///     Posts the tick.
-        /// </summary>
-        public override void PostTick()
-        {
-            base.PostTick();
-            if (_waitingForUpdate)
-            {
-                UpdatePawnInfo();
-                _waitingForUpdate = false;
-            }
-        }
-
-        /// <summary>
-        ///     Restarts the adaption progression for this mutation if halted, does nothing if the part is fully adapted or not
-        ///     halted
-        /// </summary>
-        public void ResumeAdaption()
-        {
-            SeverityAdjust?.Restart();
-        }
-
-        /// <summary>
-        ///     called every tick
-        /// </summary>
-        public override void Tick()
-        {
-            base.Tick();
-
-            if (_currentStageIndex != CurStageIndex)
-            {
-                _currentStageIndex = CurStageIndex;
-                OnStageChanges();
-            }
-        }
-
-        /// <summary>
-        ///     Called when the hediff stage changes.
-=======
-        /// Called when the hediff stage changes.
->>>>>>> 2cfc1d4d
-        /// </summary>
-        protected override void OnStageChanged(HediffStage oldStage, HediffStage newStage)
-        {
-<<<<<<< HEAD
-            if (CurStage is MutationStage mStage)
-=======
-            if (newStage is MutationStage mStage)
-            {
->>>>>>> 2cfc1d4d
-                //check for aspect skips 
-                if (mStage.SkipAspects.Any(e => e.Satisfied(pawn)))
-                {
-                    SkipStage();
-                    return;
-                }
-
-<<<<<<< HEAD
-
-            if (CurStage is IExecutableStage exeStage) exeStage.EnteredStage(this);
-        }
-
-        private string GetRawDescription()
-        {
-            string descOverride = (CurStage as IDescriptiveStage)?.DescriptionOverride;
-            return string.IsNullOrEmpty(descOverride) ? def.description : descOverride;
-=======
-            }
-
-            if (newStage is IExecutableStage exeStage)
-            {
-                exeStage.EnteredStage(this); 
-            }
->>>>>>> 2cfc1d4d
-        }
-
-        private void SkipStage()
-        {
-            //make sure to skip in the correct direction 
-            float severityAdj = SeverityAdjust?.ChangePerDay ?? 0;
-
-            int nextIndex;
-
-            if (severityAdj < 0) nextIndex = Mathf.Max(0, CurStageIndex - 1);
-            else nextIndex = Mathf.Min(def.stages.Count - 1, CurStageIndex + 1);
-
-            if (nextIndex == CurStageIndex) return; //don't skip as there's no stage to skip to 
-            HediffStage nextStage = def.stages[nextIndex];
-
-            Severity = nextStage.minSeverity;
-        }
-
-        private void UpdatePawnInfo()
-        {
-            pawn.GetMutationTracker()?.NotifyMutationAdded(this);
-            var gUpdater = pawn.GetComp<GraphicsUpdaterComp>();
-            if (gUpdater != null)
-            {
-                //try and defer graphics update to the next tick so we don't lag when adding a bunch of mutations at once 
-                gUpdater.IsDirty = true;
-                return;
-            }
-
-            if (Current.ProgramState == ProgramState.Playing
-             && MutationUtilities.AllMutationsWithGraphics.Contains(def)
-             && pawn.IsColonist)
-            {
-                pawn.Drawer.renderer.graphics.ResolveAllGraphics();
-                PortraitsCache.SetDirty(pawn);
-            }
-        }
-    }
+﻿using System;
+using System.Collections.Generic;
+using System.Linq;
+using System.Text;
+using JetBrains.Annotations;
+using Pawnmorph.GraphicSys;
+using Pawnmorph.Hediffs;
+using Pawnmorph.Utilities;
+using RimWorld;
+using UnityEngine;
+using Verse;
+
+namespace Pawnmorph
+{
+    /// <summary>
+    ///     hediff representing a mutation
+    /// </summary>
+    /// <seealso cref="Verse.HediffWithComps" />
+    public class Hediff_AddedMutation : Hediff_StageChanges
+    {
+        /// <summary>
+        ///     The mutation description
+        /// </summary>
+        public string mutationDescription;
+
+        /// <summary>
+        ///     if this part should be removed or not
+        /// </summary>
+        protected bool shouldRemove;
+
+        [NotNull] private readonly Dictionary<int, string> _descCache = new Dictionary<int, string>();
+
+        private MutationDef _mDef;
+
+        [NotNull] private MutationCauses _causes = new MutationCauses();
+
+        private Comp_MutationSeverityAdjust _sevAdjComp;
+
+        private bool _waitingForUpdate;
+
+        private int _currentStageIndex = -1;
+
+
+        /// <summary>
+        ///     Gets the definition.
+        /// </summary>
+        /// <value>
+        ///     The definition.
+        /// </value>
+        [NotNull]
+        public MutationDef Def
+        {
+            get
+            {
+                if (_mDef == null)
+                    try
+                    {
+                        _mDef = (MutationDef) def;
+                    }
+                    catch (InvalidCastException e)
+                    {
+                        Log.Error($"cannot convert {def.GetType().Name} to {nameof(MutationDef)}!\n{e}");
+                    }
+
+                return _mDef;
+            }
+        }
+
+        /// <summary>
+        ///     Gets the current mutation stage. null if the hediff has no stages or the current stage is not a mutation stage
+        /// </summary>
+        /// <value>
+        ///     The current mutation stage.
+        /// </value>
+        [CanBeNull]
+        public MutationStage CurrentMutationStage
+        {
+            get
+            {
+                if (Def.stages.NullOrEmpty()) return null;
+                return Def.CachedMutationStages[CurStageIndex];
+            }
+        }
+
+        /// <summary>
+        ///     Gets the influence this mutation confers
+        /// </summary>
+        /// <value>
+        ///     The influence.
+        /// </value>
+        [NotNull]
+        public AnimalClassBase Influence
+        {
+            get
+            {
+                if (def is MutationDef mDef)
+                    return mDef.classInfluence;
+                Log.Warning($"{def.defName} is a mutation but does not use {nameof(MutationDef)}! this will cause problems!");
+
+                return AnimalClassDefOf.Animal;
+            }
+        }
+
+
+        /// <summary>
+        ///     Gets the base label .
+        /// </summary>
+        /// <value>
+        ///     The base label .
+        /// </value>
+        public override string LabelBase
+        {
+            get
+            {
+                var label = base.LabelBase;
+
+                if (SeverityAdjust?.Halted == true) label += " (halted)";
+
+                return label;
+            }
+        }
+
+        /// <summary>
+        ///     Gets the causes of this mutation
+        /// </summary>
+        /// <value>
+        ///     The causes.
+        /// </value>
+        public override string Description // TODO - the extra features here might be better off in Hediff_Descriptive
+        {
+            get
+            {
+                string desc;
+                if (!_descCache.TryGetValue(CurStageIndex, out desc))
+                {
+                    StringBuilder builder = new StringBuilder();
+                    CreateDescription(builder);
+                    desc = builder.ToString();
+                    _descCache[CurStageIndex] = desc;
+                }
+
+                return desc;
+            }
+        }
+
+        [NotNull]
+        public MutationCauses Causes => _causes;
+
+
+        /// <summary>
+        ///     Gets a value indicating whether should be removed.
+        /// </summary>
+        /// <value><c>true</c> if should be removed; otherwise, <c>false</c>.</value>
+        public override bool ShouldRemove
+        {
+            get
+            {
+                foreach (HediffComp hediffComp in comps.MakeSafe())
+                    if (hediffComp.CompShouldRemove)
+                        return true;
+
+                return shouldRemove;
+            }
+        }
+
+        /// <summary>Gets the extra tip string .</summary>
+        /// <value>The extra tip string .</value>
+        public override string TipStringExtra
+        {
+            get
+            {
+                var stringBuilder = new StringBuilder();
+                stringBuilder.Append(base.TipStringExtra);
+                stringBuilder.AppendLine("Efficiency".Translate() + ": " + def.addedPartProps.partEfficiency.ToStringPercent());
+                return stringBuilder.ToString();
+            }
+        }
+
+        /// <summary>
+        ///     Gets a value indicating whether this instance is a core mutation.
+        /// </summary>
+        /// <value>
+        ///     <c>true</c> if this instance is a core mutation; otherwise, <c>false</c>.
+        /// </value>
+        public bool IsCoreMutation => this.TryGetComp<RemoveFromPartComp>()?.Layer == MutationLayer.Core;
+
+        /// <summary>
+        ///     Gets the severity adjust comp
+        /// </summary>
+        /// <value>
+        ///     The severity adjust comp
+        /// </value>
+        [CanBeNull]
+        public Comp_MutationSeverityAdjust SeverityAdjust
+        {
+            get
+            {
+                if (_sevAdjComp == null) _sevAdjComp = this.TryGetComp<Comp_MutationSeverityAdjust>();
+
+                return _sevAdjComp;
+            }
+        }
+
+
+        /// <summary>
+        ///     Gets or sets a value indicating whether progression is halted or not.
+        /// </summary>
+        /// <value>
+        ///     <c>true</c> if progression halted; otherwise, <c>false</c>.
+        /// </value>
+        public bool ProgressionHalted => SeverityAdjust?.Halted == true;
+
+
+
+        /// <summary>
+        /// Called when the hediff stage changes.
+        /// </summary>
+        protected override void OnStageChanged(HediffStage oldStage, HediffStage newStage)
+        {
+            if (newStage is MutationStage mStage)
+            {
+                //check for aspect skips 
+                if (mStage.SkipAspects.Any(e => e.Satisfied(pawn)))
+                {
+                    SkipStage();
+                    return;
+                }
+            }
+        }
+
+        ///     checks if this mutation blocks the addition of a new mutation at the given part
+        /// </summary>
+        /// <param name="otherMutation">The other mutation.</param>
+        /// <param name="addPart">The add part.</param>
+        /// <returns></returns>
+        /// <exception cref="ArgumentNullException">otherMutation</exception>
+        public virtual bool Blocks([NotNull] MutationDef otherMutation, [CanBeNull] BodyPartRecord addPart)
+        {
+            if (otherMutation == null) throw new ArgumentNullException(nameof(otherMutation));
+            var mDef = def as MutationDef;
+            return mDef?.BlocksMutation(otherMutation, Part, addPart) == true;
+        }
+
+        /// <summary>Creates the description.</summary>
+        /// <param name="builder">The builder.</param>
+        public virtual void CreateDescription(StringBuilder builder)
+        {
+            string rawDescription = GetRawDescription();
+            if (rawDescription == null)
+            {
+                builder.AppendLine("PawnmorphTooltipNoDescription".Translate());
+                return;
+            }
+
+            string res = rawDescription.AdjustedFor(pawn);
+            builder.AppendLine(res);
+        }
+
+        /// <summary>Exposes the data.</summary>
+        public override void ExposeData()
+        {
+            base.ExposeData();
+            Scribe_Values.Look(ref _currentStageIndex, nameof(_currentStageIndex), -1);
+            Scribe_Values.Look(ref shouldRemove, nameof(shouldRemove));
+
+            Scribe_Deep.Look(ref _causes, "causes");
+            if (Scribe.mode == LoadSaveMode.PostLoadInit && Part == null)
+            {
+                Log.Error($"Hediff_AddedPart [{def.defName},{Label}] has null part after loading.");
+                pawn.health.hediffSet.hediffs.Remove(this);
+            }
+        }
+
+        /// <summary>
+        ///     Marks this mutation for removal.
+        /// </summary>
+        public void MarkForRemoval()
+        {
+            shouldRemove = true;
+        }
+
+        /// <summary>called after this instance is added to the pawn.</summary>
+        /// <param name="dinfo">The dinfo.</param>
+        public override void PostAdd(DamageInfo? dinfo)
+            // After the hediff has been applied.
+        {
+            base.PostAdd(dinfo); // Do the inherited method.
+            if (PawnGenerator.IsBeingGenerated(pawn) || !pawn.Spawned
+            ) //if the pawn is still being generated do not update graphics until it's done 
+            {
+                _waitingForUpdate = true;
+                return;
+            }
+
+            UpdatePawnInfo();
+
+            foreach (Hediff_AddedMutation otherMutation in pawn.health.hediffSet.hediffs.OfType<Hediff_AddedMutation>())
+                try
+                {
+                    if (Blocks((MutationDef) otherMutation.def, otherMutation.Part))
+                        otherMutation.shouldRemove = true; //don't actually remove the hediffs, just mark them for removal
+                }
+                catch (InvalidCastException e) //just pretty up the error message a bit and continue on 
+                {
+                    Log.Error($"could not cast {otherMutation.def.defName} of type {otherMutation.def.GetType().Name} to {nameof(MutationDef)}!\n{e}");
+                }
+        }
+
+        /// <summary>called after this instance is removed from the pawn</summary>
+        public override void PostRemoved()
+        {
+            base.PostRemoved();
+            if (!PawnGenerator.IsBeingGenerated(pawn))
+                pawn.GetMutationTracker()?.NotifyMutationRemoved(this);
+        }
+
+        /// <summary>
+        ///     Posts the tick.
+        /// </summary>
+        public override void PostTick()
+        {
+            base.PostTick();
+            if (_waitingForUpdate)
+            {
+                UpdatePawnInfo();
+                _waitingForUpdate = false;
+            }
+        }
+
+        /// <summary>
+        ///     Restarts the adaption progression for this mutation if halted, does nothing if the part is fully adapted or not
+        ///     halted
+        /// </summary>
+        public void ResumeAdaption()
+        {
+            SeverityAdjust?.Restart();
+        }
+
+        /// <summary>
+        ///     called every tick
+        /// </summary>
+        public override void Tick()
+        {
+            base.Tick();
+
+            if (_currentStageIndex != CurStageIndex)
+            {
+                _currentStageIndex = CurStageIndex;
+                OnStageChanges();
+            }
+        }
+
+        /// <summary>
+        ///     Called when the hediff stage changes.
+        /// </summary>
+        protected virtual void OnStageChanges()
+        {
+            if (CurStage is MutationStage mStage)
+                //check for aspect skips 
+                if (mStage.SkipAspects.Any(e => e.Satisfied(pawn)))
+                {
+                    SkipStage();
+                    return;
+                }
+
+
+            if (CurStage is IExecutableStage exeStage) exeStage.EnteredStage(this);
+        }
+
+        private string GetRawDescription()
+        {
+            string descOverride = (CurStage as IDescriptiveStage)?.DescriptionOverride;
+            return string.IsNullOrEmpty(descOverride) ? def.description : descOverride;
+        }
+
+        private void SkipStage()
+        {
+            //make sure to skip in the correct direction 
+            float severityAdj = SeverityAdjust?.ChangePerDay ?? 0;
+
+            int nextIndex;
+
+            if (severityAdj < 0) nextIndex = Mathf.Max(0, CurStageIndex - 1);
+            else nextIndex = Mathf.Min(def.stages.Count - 1, CurStageIndex + 1);
+
+            if (nextIndex == CurStageIndex) return; //don't skip as there's no stage to skip to 
+            HediffStage nextStage = def.stages[nextIndex];
+
+            Severity = nextStage.minSeverity;
+        }
+
+        private void UpdatePawnInfo()
+        {
+            pawn.GetMutationTracker()?.NotifyMutationAdded(this);
+            var gUpdater = pawn.GetComp<GraphicsUpdaterComp>();
+            if (gUpdater != null)
+            {
+                //try and defer graphics update to the next tick so we don't lag when adding a bunch of mutations at once 
+                gUpdater.IsDirty = true;
+                return;
+            }
+
+            if (Current.ProgramState == ProgramState.Playing
+             && MutationUtilities.AllMutationsWithGraphics.Contains(def)
+             && pawn.IsColonist)
+            {
+                pawn.Drawer.renderer.graphics.ResolveAllGraphics();
+                PortraitsCache.SetDirty(pawn);
+            }
+        }
+    }
 }