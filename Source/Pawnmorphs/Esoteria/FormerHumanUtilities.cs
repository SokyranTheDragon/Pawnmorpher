--- conflicted
+++ resolved
@@ -102,17 +102,7 @@
                 TraitDefOf.Nudist
             };
 
-<<<<<<< HEAD
-            builder.AppendLine($"{nameof(MutationTraits)}:[{MutationTraits.Join(t => t.defName)}]");
-
-            DebugLogUtils.LogMsg(LogLevel.Messages, builder);
-            builder.Clear();
-
-
-            _cachedThresholds = new List<VTuple<SapienceLevel, float>>();
-=======
             _cachedThresholds = new List<(SapienceLevel sapienceLevel, float threshold)>();
->>>>>>> cf7a3966
             for (var index = 0; index < _sapienceThresholds.Length; index++)
             {
                 float sapienceThreshold = _sapienceThresholds[index];
@@ -961,40 +951,6 @@
             if (comp == null) return;
             if (comp.CurrentState?.StateDef.canGoPermanentlyFeral != true || comp.IsPermanentlyFeral) return;
             comp.MakePermanentlyFeral();
-<<<<<<< HEAD
-=======
-            //transfer relationships back if possible 
-            var gComp = Find.World.GetComponent<PawnmorphGameComp>();
-            Pawn oPawn = gComp.GetTransformedPawnContaining(pawn)?.pawn?.OriginalPawns.FirstOrDefault();
-            if (oPawn == pawn) oPawn = null;
-
-            Pawn_RelationsTracker aRelations = pawn.relations;
-            if (aRelations != null) TransferRelationsToOriginal(pawn, oPawn, aRelations);
-
-            pawn.health.AddHediff(TfHediffDefOf.PermanentlyFeral);
-            pawn.health.RemoveHediff(fHediff);
-
-            var loader = Find.World.GetComponent<PawnmorphGameComp>();
-            TransformedPawn inst = loader.GetTransformedPawnContaining(pawn)?.pawn;
-            var singleInst = inst as TransformedPawnSingle; //hacky, need to come up with a better solution 
-            foreach (Pawn instOriginalPawn in inst?.OriginalPawns ?? Enumerable.Empty<Pawn>()
-            ) //needed to handle merges correctly 
-                ReactionsHelper.OnPawnPermFeral(instOriginalPawn, pawn,
-                                                singleInst?.reactionStatus ?? FormerHumanReactionStatus.Wild);
-
-            //remove the original and destroy the pawns 
-            foreach (Pawn instOriginalPawn in inst?.OriginalPawns ?? Enumerable.Empty<Pawn>()) instOriginalPawn.Destroy();
-
-            if (inst != null) loader.RemoveInstance(inst);
-
-            if (inst != null || pawn.Faction == Faction.OfPlayer)
-                Find.LetterStack.ReceiveLetter("LetterHediffFromPermanentTFLabel".Translate(pawn.LabelShort).CapitalizeFirst(),
-                                               "LetterHediffFromPermanentTF".Translate(pawn.LabelShort).CapitalizeFirst(),
-                                               LetterDefOf.NegativeEvent, pawn);
-
-            pawn.needs?.AddOrRemoveNeedsAsAppropriate(); //make sure any comps get added/removed as appropriate 
-            PawnComponentsUtility.AddAndRemoveDynamicComponents(pawn);
->>>>>>> cf7a3966
         }
 
         /// <summary>
