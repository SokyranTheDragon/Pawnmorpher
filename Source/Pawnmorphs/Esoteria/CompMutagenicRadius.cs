﻿using System.Collections.Generic;
using System.Linq;
using JetBrains.Annotations;
using Pawnmorph.Hediffs;
using Pawnmorph.Utilities;
using Verse;
using RimWorld;
using UnityEngine;

namespace Pawnmorph
{
    /// <summary>
    /// comp for mutating things within a radius 
    /// </summary>
    public class CompMutagenicRadius : ThingComp
    {
        private const float LEAFLESS_PLANT_KILL_CHANCE = 0.09f;
        private const float MUTATE_IN_RADIUS_CHANCE = 0.50f;
        //determines how quickly mutagenic effects falls off with distance 
        private const float DISTANCE_POW = 0.8004695f;

        
        private int plantHarmAge;
        private int ticksToPlantHarm;
        
        CompProperties_MutagenicRadius PropsPlantHarmRadius
        {
            get
            {
                return (CompProperties_MutagenicRadius)props;
            }
        }
        /// <summary>
        /// call to save/load data 
        /// </summary>
        public override void PostExposeData()
        {
            Scribe_Values.Look(ref plantHarmAge, "plantHarmAge", 0, false);
            Scribe_Values.Look(ref ticksToPlantHarm, "ticksToPlantHarm", 0, false);
        }

        [NotNull]
        private readonly List<Pawn> _pawnsCache = new List<Pawn>();


        //set this constant to increase/decrease the radius growth rate for debugging 
        private const float EVAL_MULTIPLIER =1; 

        /// <summary>
        /// called every tick after it's parent updates 
        /// </summary>
        public override void CompTick()
        {
            if (parent.IsHashIntervalTick(60))
            {
                if (!parent.Spawned)
                {
                    return;
                }
                plantHarmAge += 60;
                ticksToPlantHarm--;
                if (ticksToPlantHarm <= 0)
                {
                    float x = plantHarmAge / 60000f;
                    float num = PropsPlantHarmRadius.radiusPerDayCurve.Evaluate(x * EVAL_MULTIPLIER);
                    float num2 = Mathf.PI * num * num;
                    float num3 = num2 * PropsPlantHarmRadius.harmFrequencyPerArea;
                    float num4 = 60f / num3;
                    int num5;

                    if (num4 >= 1f)
                    {
                        ticksToPlantHarm = GenMath.RoundRandom(num4);
                        num5 = 1;
                    }
                    else
                    {
                        ticksToPlantHarm = 1;
                        num5 = GenMath.RoundRandom(1f / num4);
                    }

                    for (int i = 0; i < num5; i++)
                    {
                        MutateInRadius(num, PropsPlantHarmRadius.hediff);
                    }
                }
            }

            if (parent.IsHashIntervalTick(540))
            {
                _pawnsCache.Clear();
                float x = plantHarmAge / 60000f;
                float num = PropsPlantHarmRadius.radiusPerDayCurve.Evaluate(x * EVAL_MULTIPLIER) * Rand.Range(0.7f, 1f);
                num = Mathf.Min(num, GenRadial.MaxRadialPatternRadius - EPSILON); 
                var pawns = GenRadial.RadialDistinctThingsAround(parent.Position, parent.Map, num, true)
                                     .MakeSafe()
                                     .OfType<Pawn>()
                                     .Where(p => MutagenDefOf.defaultMutagen.CanInfect(p)); 
                _pawnsCache.AddRange(pawns);
            }


        }

        private const float EPSILON = 0.01f;

<<<<<<< HEAD
        private const float A =  EPSILON * BASE_BUILDUP_RATE; 
=======
        private const float A = EPSILON * BASE_BUILDUP_RATE; 
>>>>>>> 50bb58cc
        private void MutateInRadius(float radius, HediffDef hediff)
        {
            IntVec3 c = parent.Position + (Rand.InsideUnitCircleVec3 * radius).ToIntVec3();
            if (!c.InBounds(parent.Map))
            {
                return;
            }

            foreach (Pawn pawn in _pawnsCache)
            {
                float distanceTo = pawn.Position.DistanceTo(parent.Position);
                if (distanceTo < radius) //make pawns closer to the mutagenic ship mutate faster 
                {    //also increase the effect as the radius increases 
                    float rHat = distanceTo / radius;
                    float baseMRate;
                    if (rHat <= EPSILON) baseMRate = BASE_BUILDUP_RATE;
                    else
                    {
<<<<<<< HEAD
                        baseMRate = A / (rHat); 
=======
                        baseMRate = A / (Mathf.Pow(rHat, DISTANCE_POW)); 
>>>>>>> 50bb58cc
                    }

                    MutatePawn(pawn, baseMRate); 
                }
            }
          
            

            Plant plant = c.GetPlant(parent.Map);

            if (plant != null && !plant.def.IsMutantPlant()) //don't harm mutant plants 
            {
                if (!plant.LeaflessNow)
                {
                    plant.MakeLeafless(Plant.LeaflessCause.Poison);
                }
                else if (Rand.Value < 0.3f) //30% chance
                {
                    PMPlantUtilities.TryMutatePlant(plant);
                }
            }


        }

<<<<<<< HEAD
        private const float BASE_BUILDUP_RATE = 0.028758334f / 5; 
=======
        private const float BASE_BUILDUP_RATE = 0.007984825f; 
>>>>>>> 50bb58cc

        private static void MutatePawn(Pawn pawn, float baseBuildupRate)
        {
            if (pawn != null && MutagenDefOf.defaultMutagen.CanInfect(pawn))
            {
                if (Rand.Value < MUTATE_IN_RADIUS_CHANCE)
                {
                    var num = baseBuildupRate;
                    num *= pawn.GetMutagenicBuildupMultiplier();
                    if (num != 0f)
                    {
                        float num2 = Mathf.Lerp(0.85f, 1.15f, Rand.ValueSeeded(pawn.thingIDNumber ^ 0x46EDC5D)); //should be ok
                        num *= num2; //what's the magic number? 
                        HealthUtility.AdjustSeverity(pawn, MorphTransformationDefOf.MutagenicBuildup, num);
                    }
                }

            }
        }
    }
}<|MERGE_RESOLUTION|>--- conflicted
+++ resolved
@@ -104,11 +104,7 @@
 
         private const float EPSILON = 0.01f;
 
-<<<<<<< HEAD
-        private const float A =  EPSILON * BASE_BUILDUP_RATE; 
-=======
         private const float A = EPSILON * BASE_BUILDUP_RATE; 
->>>>>>> 50bb58cc
         private void MutateInRadius(float radius, HediffDef hediff)
         {
             IntVec3 c = parent.Position + (Rand.InsideUnitCircleVec3 * radius).ToIntVec3();
@@ -127,11 +123,7 @@
                     if (rHat <= EPSILON) baseMRate = BASE_BUILDUP_RATE;
                     else
                     {
-<<<<<<< HEAD
-                        baseMRate = A / (rHat); 
-=======
                         baseMRate = A / (Mathf.Pow(rHat, DISTANCE_POW)); 
->>>>>>> 50bb58cc
                     }
 
                     MutatePawn(pawn, baseMRate); 
@@ -157,11 +149,7 @@
 
         }
 
-<<<<<<< HEAD
-        private const float BASE_BUILDUP_RATE = 0.028758334f / 5; 
-=======
         private const float BASE_BUILDUP_RATE = 0.007984825f; 
->>>>>>> 50bb58cc
 
         private static void MutatePawn(Pawn pawn, float baseBuildupRate)
         {
