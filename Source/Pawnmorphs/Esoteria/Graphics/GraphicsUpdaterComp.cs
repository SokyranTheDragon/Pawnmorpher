﻿// GraphicsUpdaterComp.cs created by Iron Wolf for Pawnmorph on 09/13/2019 8:14 AM
// last updated 09/13/2019  8:14 AM

#pragma warning disable 1591
using AlienRace;
using JetBrains.Annotations;
using Pawnmorph.Hybrids;
using UnityEngine;
using Verse;
using static Pawnmorph.DebugUtils.DebugLogUtils;

namespace Pawnmorph.GraphicSys
{
    /// <summary>
    /// Thing comp to update the graphics of a pawn as they gain/lose mutations. <br/>
    /// Requires that the pawn have a MutationTracker comp too.
    /// </summary>
    [UsedImplicitly]
    public class GraphicsUpdaterComp : ThingComp, IMutationEventReceiver
    {
        private bool _subOnce;

        [NotNull]
        private Pawn Pawn => (Pawn) parent;

        private AlienPartGenerator.AlienComp GComp => Pawn.GetComp<AlienPartGenerator.AlienComp>();

        private InitialGraphicsComp InitialGraphics => Pawn.GetComp<InitialGraphicsComp>();
        public override void Initialize(CompProperties props)
        {
            base.Initialize(props);
            Assert(parent is Pawn, "parent is Pawn");
        }

        public override void PostExposeData()
        {
            base.PostExposeData();

            if (Scribe.mode == LoadSaveMode.PostLoadInit)
            {
                Assert(_subOnce == false, "_subOnce == false");
                _subOnce = true;

                var tracker = Pawn.GetMutationTracker();
                Assert(tracker != null, "tracker != null");
                Assert(Pawn.GetComp<AlienPartGenerator.AlienComp>() != null, "Pawn.GetComp<AlienPartGenerator.AlienComp>() != null");
                Assert(InitialGraphics != null, "InitialGraphics != null");
            }
        }

        bool UpdateSkinColor([NotNull] MutationTracker tracker)
        {
            var highestInfluence = Pawn.GetHighestInfluence();
            var curMorph = Pawn.def.GetMorphOfRace();
            if (highestInfluence == null || highestInfluence == curMorph) return false; // If there is not influence or if the highest influence is that of their current race do nothing.
            if (GComp == null || InitialGraphics == null) return false; 

            float lerpVal = tracker.GetNormalizedInfluence(highestInfluence);
            var baseColor = curMorph?.GetSkinColorOverride() ?? InitialGraphics.SkinColor;
            var morphColor = highestInfluence.GetSkinColorOverride() ?? InitialGraphics.SkinColor;

            if (baseColor == morphColor)
            {
                return false; // If they're the same color don't  do anything.
            }

            var col = Color.Lerp(baseColor, morphColor, lerpVal); // Blend the 2 by the normalized colors.
<<<<<<< HEAD
            
            GComp.skinColor = col;
=======

            GComp.skinColor = GComp.ColorChannels["skin"].first = col;
>>>>>>> abed1e98

            return true;
        }

        bool UpdateHairColor([NotNull] MutationTracker tracker)
        {
            var highestInfluence = Pawn.GetHighestInfluence();
            var curMorph = Pawn.def.GetMorphOfRace();
            if (highestInfluence == null || highestInfluence == curMorph) return false; //if there is not influence or if the highest influence is 
            //that of their current race do nothing 
            if (GComp == null || InitialGraphics == null || Pawn.story == null) return false;

            float lerpVal = tracker.GetNormalizedInfluence(highestInfluence);
            var baseColor = curMorph?.GetHairColorOverride() ?? InitialGraphics.HairColor;
            var morphColor = highestInfluence.GetHairColorOverride() ?? InitialGraphics.HairColor;

            if (baseColor == morphColor) return false; //if they're the same color don't  do anything 


            var col = Color.Lerp(baseColor, morphColor, lerpVal); //blend the 2 by the normalized colors 
<<<<<<< HEAD
            
            Pawn.story.hairColor = col;
=======

            Pawn.story.hairColor = GComp.ColorChannels["hair"].first = col;
>>>>>>> abed1e98

            return true;
        }

        void IMutationEventReceiver.MutationAdded(Hediff_AddedMutation mutation, MutationTracker tracker)
        {
            RefreshGraphics(tracker, Pawn);
        }

        private void RefreshGraphics([NotNull] MutationTracker sender, [NotNull] Pawn pawn)
        {
            bool needsUpdate = UpdateSkinColor(sender);
            needsUpdate |= UpdateHairColor(sender);

            if (needsUpdate) //make sure to only refresh the graphics if they've been modified 
            {
                pawn.RefreshGraphics();
            }
        }

        void IMutationEventReceiver.MutationRemoved(Hediff_AddedMutation mutation,  MutationTracker tracker)
        {
            RefreshGraphics(tracker, Pawn);
        }
    }
}<|MERGE_RESOLUTION|>--- conflicted
+++ resolved
@@ -65,13 +65,8 @@
             }
 
             var col = Color.Lerp(baseColor, morphColor, lerpVal); // Blend the 2 by the normalized colors.
-<<<<<<< HEAD
-            
-            GComp.skinColor = col;
-=======
 
             GComp.skinColor = GComp.ColorChannels["skin"].first = col;
->>>>>>> abed1e98
 
             return true;
         }
@@ -92,13 +87,8 @@
 
 
             var col = Color.Lerp(baseColor, morphColor, lerpVal); //blend the 2 by the normalized colors 
-<<<<<<< HEAD
-            
-            Pawn.story.hairColor = col;
-=======
 
             Pawn.story.hairColor = GComp.ColorChannels["hair"].first = col;
->>>>>>> abed1e98
 
             return true;
         }
