﻿using System;
using System.Collections.Generic;
using Pawnmorph.GraphicSys;
using Pawnmorph.TfSys;
using Pawnmorph.Utilities;
using RimWorld;
using Verse;

namespace Pawnmorph
{
    /// <summary>
    ///     ingestion outcome dooer for the reverter serum. reverts transformed pawns to their original state 
    /// </summary>
    /// <seealso cref="RimWorld.IngestionOutcomeDoer" />
    public class IngestionOutcomeDoer_EsotericRevert : IngestionOutcomeDoer
    {
        /// <summary>The black list of mutagens this instance cannot revert</summary>
        public List<MutagenDef> blackList = new List<MutagenDef>();

        /// <summary>Does the ingestion outcome special.</summary>
        /// <param name="pawn">The pawn.</param>
        /// <param name="ingested">The ingested.</param>
        protected override void DoIngestionOutcomeSpecial(Pawn pawn, Thing ingested)
        {

            foreach (MutagenDef mutagenDef in DefDatabase<MutagenDef>.AllDefs)
            {
                if (blackList.Contains(mutagenDef))
                    return; // Make it so this reverted can not revert certain kinds of transformations.

                if (mutagenDef.MutagenCached.TryRevert(pawn))
                {
<<<<<<< HEAD
                    TransformedPawn inst = tuple?.Item1;
                    if (inst != null) comp.RemoveInstance(inst);

=======
                    
>>>>>>> 91e8c7fc
                    return;
                }
            }

            TransformerUtility.RemoveAllMutations(pawn);
            pawn.RefreshGraphics();
            AspectTracker aT = pawn.GetAspectTracker();
            if (aT != null) RemoveAspects(aT);
        }

        private void RemoveAspects(AspectTracker tracker)
        {
            foreach (Aspect aspect in tracker)
                if (aspect.def.removedByReverter)
                    tracker.Remove(aspect); // It's ok to remove them in a foreach loop.
        }
    }
}<|MERGE_RESOLUTION|>--- conflicted
+++ resolved
@@ -1,5 +1,4 @@
-﻿using System;
-using System.Collections.Generic;
+﻿using System.Collections.Generic;
 using Pawnmorph.GraphicSys;
 using Pawnmorph.TfSys;
 using Pawnmorph.Utilities;
@@ -30,13 +29,7 @@
 
                 if (mutagenDef.MutagenCached.TryRevert(pawn))
                 {
-<<<<<<< HEAD
-                    TransformedPawn inst = tuple?.Item1;
-                    if (inst != null) comp.RemoveInstance(inst);
-
-=======
                     
->>>>>>> 91e8c7fc
                     return;
                 }
             }
