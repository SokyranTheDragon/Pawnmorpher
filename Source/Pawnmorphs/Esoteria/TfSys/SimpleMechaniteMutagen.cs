--- conflicted
+++ resolved
@@ -178,14 +178,11 @@
             bool wasPrisoner = original.IsPrisonerOfColony;
             var oFaction = original.Faction;
             var oMap = original.Map;
-<<<<<<< HEAD
-            TransformerUtility.TryAssignBackstoryToTransformedPawn(spawnedAnimal, original); 
-=======
 
             //apply apparel damage 
             ApplyApparelDamage(original, spawnedAnimal.def); 
 
->>>>>>> c395adee
+            TransformerUtility.TryAssignBackstoryToTransformedPawn(spawnedAnimal, original); 
             TransformerUtility
                .CleanUpHumanPawnPostTf(original, request.cause); //now clean up the original pawn (remove apparel, drop'em, ect) 
 
