--- conflicted
+++ resolved
@@ -4,21 +4,15 @@
         <li>1.1</li>
         <li IfModActive="PeteTimesSix.CompactHediffs">1.1/ModIntegrations/CompactHediffs/</li>
         <li IfModActive="VanillaExpanded.VCookE">1.1/Mods/VCE</li>
-<<<<<<< HEAD
         <li IfModActive="Uuugggg.ReplaceStuff">1.1/Mods/RemoteTech</li>
-=======
         <li IfModActive="crustypeanut.rc2.core">1.1/Mods/RimCuisine2</li>
->>>>>>> fc0e1e08
     </v1.1>
     <v1.2>
         <li>/</li>
         <li>1.2</li>
         <li IfModActive="VanillaExpanded.VCookE">1.2/Mods/VCE</li>
-<<<<<<< HEAD
+        <li IfModActive="crustypeanut.rc2.core">1.2/Mods/RimCuisine2</li>
         <li IfModActive="Uuugggg.ReplaceStuff">1.2/Mods/RemoteTech</li>
-=======
-        <li IfModActive="crustypeanut.rc2.core">1.2/Mods/RimCuisine2</li>
->>>>>>> fc0e1e08
     </v1.2>
     <v1.3>
         <li>/</li>
@@ -27,10 +21,7 @@
         <li IfModActive="RaZim.ZGFMartens">1.3/Mods/Martens</li>
         <li IfModActive="OskarPotocki.VanillaFactionsExpanded.Core">1.3/Mods/VEF</li>
         <li IfModActive="VanillaExpanded.VCookE">1.3/Mods/VCE</li>
-<<<<<<< HEAD
+        <li IfModActive="crustypeanut.rc2.core">1.3/Mods/RimCuisine2</li>
         <li IfModActive="Uuugggg.ReplaceStuff">1.3/Mods/RemoteTech</li>
-=======
-        <li IfModActive="crustypeanut.rc2.core">1.3/Mods/RimCuisine2</li>
->>>>>>> fc0e1e08
     </v1.3>
 </loadFolders>