<Defs>
	<TraderKindDef>
		<defName>PawnmorpherTrader</defName>
		<label>Morph trader</label>
		<orbital>false</orbital>
		<commonality>1</commonality>
		<stockGenerators>
			<li Class="StockGenerator_SingleDef">
				<thingDef>Silver</thingDef>
				<countRange>
					<min>800</min>
					<max>3000</max>
				</countRange>
			</li>
			<li Class="StockGenerator_SingleDef">
				<thingDef>ComponentIndustrial</thingDef>
				<countRange>
					<min>5</min>
					<max>30</max>
				</countRange>
			</li>
			<li Class="StockGenerator_SingleDef">
				<thingDef>Steel</thingDef>
				<countRange>
					<min>50</min>
					<max>200</max>
				</countRange>
			</li>
			<li Class="StockGenerator_SingleDef">
				<thingDef>MedicineIndustrial</thingDef>
				<countRange>
					<min>2</min>
					<max>15</max>
				</countRange>
			</li>
			<li Class="StockGenerator_SingleDef">
				<thingDef>Plasteel</thingDef>
				<countRange>
					<min>-50</min>
					<max>50</max>
				</countRange>
			</li>
			<li Class="StockGenerator_SingleDef">
				<thingDef>Gold</thingDef>
				<countRange>
					<min>-50</min>
					<max>200</max>
				</countRange>
			</li>
			<li Class="StockGenerator_SingleDef">
				<thingDef>Neutroamine</thingDef>
				<countRange>
					<min>50</min>
					<max>200</max>
				</countRange>
			</li>
			<li Class="StockGenerator_SingleDef">
				<thingDef>Chemfuel</thingDef>
				<countRange>
					<min>300</min>
					<max>500</max>
				</countRange>
			</li>
			<li Class="Pawnmorph.StockGenerator_Morphs">
				<checkTemperature>false</checkTemperature>
				<tradeTagsSell>
					<li>AnimalChaotic</li>
					<li>AnimalCommon</li>
					<li>AnimalUncommon</li>
					<li>AnimalFighter</li>
				</tradeTagsSell>
				<kindCountRange>
					<min>1</min>
					<max>5</max>
				</kindCountRange>
				<countRange>
					<min>1</min>
					<max>5</max>
				</countRange>
			</li>
			<li Class="Pawnmorph.StockGenerator_Morphs">
				<checkTemperature>false</checkTemperature>
				<tradeTagsSell>
					<li>AnimalChaoticMerged</li>
				</tradeTagsSell>
				<kindCountRange>
					<min>-1</min>
					<max>-1</max>
				</kindCountRange>
				<countRange>
					<min>-1</min>
					<max>-1</max>
				</countRange>
			</li>
			<li Class="StockGenerator_Slaves">
				<respectPopulationIntent>true</respectPopulationIntent>
				<countRange>
					<min>-1</min>
					<max>0</max>
				</countRange>
			</li>
			<li Class="StockGenerator_SingleDef">
				<thingDef>MechaniteSlurry</thingDef>
				<countRange>
					<min>-1</min>
					<max>5</max>
				</countRange>
			</li>
			<li Class="StockGenerator_SingleDef">
				<thingDef>Mutanite</thingDef>
				<countRange>
					<min>-1</min>
					<max>5</max>
				</countRange>
			</li>
			<li Class="StockGenerator_SingleDef">
				<thingDef>RandomPowerfulTransformer</thingDef>
				<countRange>
					<min>-10</min>
					<max>1</max>
				</countRange>
			</li>
			<li Class="StockGenerator_SingleDef">
				<thingDef>RandomCombatTransformer</thingDef>
				<countRange>
					<min>-2</min>
					<max>2</max>
				</countRange>
			</li>
			<li Class="StockGenerator_SingleDef">
				<thingDef>RandomProductionTransformer</thingDef>
				<countRange>
					<min>-2</min>
					<max>2</max>
				</countRange>
			</li>
			<li Class="StockGenerator_SingleDef">
				<thingDef>ReversionSyringe</thingDef>
				<countRange>
					<min>-5</min>
					<max>1</max>
				</countRange>
			</li>
			<li Class="StockGenerator_SingleDef">
				<thingDef>FeralPill</thingDef>
				<countRange>
					<min>-2</min>
					<max>5</max>
				</countRange>
			</li>
			<li Class="StockGenerator_SingleDef">
				<thingDef>UdderPill</thingDef>
				<countRange>
					<min>-2</min>
					<max>10</max>
				</countRange>
			</li>
			<li Class="StockGenerator_SingleDef">
				<thingDef>MutagenStabiliser</thingDef>
				<countRange>
					<min>-5</min>
					<max>3</max>
				</countRange>
			</li>
			<li Class="StockGenerator_SingleDef">
				<thingDef>AlpacaTransformer</thingDef>
				<countRange>
					<min>-3</min>
					<max>1</max>
				</countRange>
			</li>
			<li Class="StockGenerator_SingleDef">
				<thingDef>BearTransformer</thingDef>
				<countRange>
					<min>-3</min>
					<max>1</max>
				</countRange>
			</li>
			<li Class="StockGenerator_SingleDef">
				<thingDef>BoarTransformer</thingDef>
				<countRange>
					<min>-3</min>
					<max>1</max>
				</countRange>
			</li>
			<li Class="StockGenerator_SingleDef">
				<thingDef>BoomalopeTransformer</thingDef>
				<countRange>
					<min>-3</min>
					<max>1</max>
				</countRange>
			</li>
			<li Class="StockGenerator_SingleDef">
				<thingDef>CatTransformer</thingDef>
				<countRange>
					<min>-3</min>
					<max>1</max>
				</countRange>
			</li>
			<li Class="StockGenerator_SingleDef">
				<thingDef>ChickenTransformer</thingDef>
				<countRange>
					<min>-3</min>
					<max>1</max>
				</countRange>
			</li>
			<li Class="StockGenerator_SingleDef">
				<thingDef>CowTransformer</thingDef>
				<countRange>
					<min>-3</min>
					<max>1</max>
				</countRange>
			</li>
			<li Class="StockGenerator_SingleDef">
				<thingDef>DeerTransformer</thingDef>
				<countRange>
					<min>-3</min>
					<max>1</max>
				</countRange>
			</li>
			<li Class="StockGenerator_SingleDef">
				<thingDef>FoxTransformer</thingDef>
				<countRange>
					<min>-3</min>
					<max>1</max>
				</countRange>
			</li>
			<li Class="StockGenerator_SingleDef">
				<thingDef>HuskyTransformer</thingDef>
				<countRange>
					<min>-3</min>
					<max>1</max>
				</countRange>
			</li>
			<li Class="StockGenerator_SingleDef">
				<thingDef>IguanaTransformer</thingDef>
				<countRange>
					<min>-3</min>
					<max>1</max>
				</countRange>
			</li>
<<<<<<< HEAD
=======
			<li Class="StockGenerator_SingleDef">
				<thingDef>MonkeyTransformer</thingDef>
				<countRange>
					<min>-3</min>
					<max>1</max>
				</countRange>
			</li>
>>>>>>> cebd0b47
			<li Class="StockGenerator_SingleDef">
				<thingDef>PigTransformer</thingDef>
				<countRange>
					<min>-3</min>
					<max>1</max>
				</countRange>
			</li>
			<li Class="StockGenerator_SingleDef">
				<thingDef>RatTransformer</thingDef>
				<countRange>
					<min>-3</min>
					<max>1</max>
				</countRange>
			</li>
			<li Class="StockGenerator_SingleDef">
				<thingDef>SnakeTransformer</thingDef>
				<countRange>
					<min>-3</min>
					<max>1</max>
				</countRange>
			</li>
			<li Class="StockGenerator_SingleDef">
				<thingDef>WargTransformer</thingDef>
				<countRange>
					<min>-3</min>
					<max>1</max>
				</countRange>
			</li>
			<li Class="StockGenerator_SingleDef">
				<thingDef>WolfTransformer</thingDef>
				<countRange>
					<min>-3</min>
					<max>1</max>
				</countRange>
			</li>

			<li Class="StockGenerator_BuyArt" />
			<li Class="StockGenerator_BuyExpensiveSimple" />
			<li Class="StockGenerator_BuyWeirdOrganic" />
		</stockGenerators>
	</TraderKindDef>
	
	<TraderKindDef>
		<defName>PawnmorpherTraderOrbital</defName>
		<label>Morph trader</label>
		<orbital>true</orbital>
		<commonality>1</commonality>
		<stockGenerators>
			<li Class="StockGenerator_SingleDef">
				<thingDef>Silver</thingDef>
				<countRange>
					<min>800</min>
					<max>3000</max>
				</countRange>
			</li>
			<li Class="StockGenerator_SingleDef">
				<thingDef>ComponentIndustrial</thingDef>
				<countRange>
					<min>5</min>
					<max>30</max>
				</countRange>
			</li>
			<li Class="StockGenerator_SingleDef">
				<thingDef>Steel</thingDef>
				<countRange>
					<min>50</min>
					<max>200</max>
				</countRange>
			</li>
			<li Class="StockGenerator_SingleDef">
				<thingDef>MedicineIndustrial</thingDef>
				<countRange>
					<min>2</min>
					<max>15</max>
				</countRange>
			</li>
			<li Class="StockGenerator_SingleDef">
				<thingDef>Plasteel</thingDef>
				<countRange>
					<min>-50</min>
					<max>50</max>
				</countRange>
			</li>
			<li Class="StockGenerator_SingleDef">
				<thingDef>Gold</thingDef>
				<countRange>
					<min>-50</min>
					<max>200</max>
				</countRange>
			</li>
			<li Class="StockGenerator_SingleDef">
				<thingDef>Neutroamine</thingDef>
				<countRange>
					<min>50</min>
					<max>200</max>
				</countRange>
			</li>
			<li Class="StockGenerator_SingleDef">
				<thingDef>Chemfuel</thingDef>
				<countRange>
					<min>300</min>
					<max>500</max>
				</countRange>
			</li>
			<li Class="StockGenerator_SingleDef">
				<thingDef>MechaniteSlurry</thingDef>
				<countRange>
					<min>-1</min>
					<max>5</max>
				</countRange>
			</li>
			<li Class="StockGenerator_SingleDef">
				<thingDef>Mutanite</thingDef>
				<countRange>
					<min>-1</min>
					<max>5</max>
				</countRange>
			</li>
			<li Class="StockGenerator_SingleDef">
				<thingDef>RandomPowerfulTransformer</thingDef>
				<countRange>
					<min>-10</min>
					<max>1</max>
				</countRange>
			</li>
			<li Class="StockGenerator_SingleDef">
				<thingDef>RandomCombatTransformer</thingDef>
				<countRange>
					<min>-2</min>
					<max>2</max>
				</countRange>
			</li>
			<li Class="StockGenerator_SingleDef">
				<thingDef>RandomProductionTransformer</thingDef>
				<countRange>
					<min>-2</min>
					<max>2</max>
				</countRange>
			</li>
			<li Class="StockGenerator_SingleDef">
				<thingDef>ReversionSyringe</thingDef>
				<countRange>
					<min>-5</min>
					<max>1</max>
				</countRange>
			</li>
			<li Class="StockGenerator_SingleDef">
				<thingDef>FeralPill</thingDef>
				<countRange>
					<min>-2</min>
					<max>5</max>
				</countRange>
			</li>
			<li Class="StockGenerator_SingleDef">
				<thingDef>UdderPill</thingDef>
				<countRange>
					<min>-2</min>
					<max>10</max>
				</countRange>
			</li>
			<li Class="StockGenerator_SingleDef">
				<thingDef>MutagenStabiliser</thingDef>
				<countRange>
					<min>-5</min>
					<max>3</max>
				</countRange>
			</li>
			<li Class="StockGenerator_SingleDef">
				<thingDef>FoxTransformer</thingDef>
				<countRange>
					<min>-3</min>
					<max>1</max>
				</countRange>
			</li>
			<li Class="StockGenerator_SingleDef">
				<thingDef>HuskyTransformer</thingDef>
				<countRange>
					<min>-3</min>
					<max>1</max>
				</countRange>
			</li>
			<li Class="StockGenerator_SingleDef">
				<thingDef>WargTransformer</thingDef>
				<countRange>
					<min>-3</min>
					<max>1</max>
				</countRange>
			</li>
			<li Class="StockGenerator_SingleDef">
				<thingDef>BearTransformer</thingDef>
				<countRange>
					<min>-3</min>
					<max>1</max>
				</countRange>
			</li>
			<li Class="StockGenerator_SingleDef">
				<thingDef>CatTransformer</thingDef>
				<countRange>
					<min>-3</min>
					<max>1</max>
				</countRange>
			</li>
			<li Class="StockGenerator_SingleDef">
				<thingDef>ChickenTransformer</thingDef>
				<countRange>
					<min>-3</min>
					<max>1</max>
				</countRange>
			</li>
			<li Class="StockGenerator_SingleDef">
				<thingDef>CowTransformer</thingDef>
				<countRange>
					<min>-3</min>
					<max>1</max>
				</countRange>
			</li>
			<li Class="StockGenerator_SingleDef">
				<thingDef>PigTransformer</thingDef>
				<countRange>
					<min>-3</min>
					<max>1</max>
				</countRange>
			</li>
			<li Class="StockGenerator_SingleDef">
				<thingDef>DeerTransformer</thingDef>
				<countRange>
					<min>-3</min>
					<max>1</max>
				</countRange>
			</li>
			<li Class="StockGenerator_SingleDef">
				<thingDef>AlpacaTransformer</thingDef>
				<countRange>
					<min>-3</min>
					<max>1</max>
				</countRange>
			</li>
			<li Class="StockGenerator_SingleDef">
				<thingDef>BoomalopeTransformer</thingDef>
				<countRange>
					<min>-3</min>
					<max>1</max>
				</countRange>
			</li>
			<li Class="StockGenerator_SingleDef">
				<thingDef>BoarTransformer</thingDef>
				<countRange>
					<min>-3</min>
					<max>1</max>
				</countRange>
			</li>
			<li Class="StockGenerator_SingleDef">
				<thingDef>RatTransformer</thingDef>
				<countRange>
					<min>-3</min>
					<max>1</max>
				</countRange>
			</li>
			<li Class="StockGenerator_SingleDef">
				<thingDef>PigTransformer</thingDef>
				<countRange>
					<min>-3</min>
					<max>1</max>
				</countRange>
			</li>

			<li Class="StockGenerator_BuyArt" />
			<li Class="StockGenerator_BuyExpensiveSimple" />
			<li Class="StockGenerator_BuyWeirdOrganic" />
		</stockGenerators>
	</TraderKindDef>
</Defs><|MERGE_RESOLUTION|>--- conflicted
+++ resolved
@@ -239,8 +239,6 @@
 					<max>1</max>
 				</countRange>
 			</li>
-<<<<<<< HEAD
-=======
 			<li Class="StockGenerator_SingleDef">
 				<thingDef>MonkeyTransformer</thingDef>
 				<countRange>
@@ -248,7 +246,6 @@
 					<max>1</max>
 				</countRange>
 			</li>
->>>>>>> cebd0b47
 			<li Class="StockGenerator_SingleDef">
 				<thingDef>PigTransformer</thingDef>
 				<countRange>
