--- conflicted
+++ resolved
@@ -44,22 +44,14 @@
 		<label>PM: Genebanks</label>
 		<needsOpportunity>true</needsOpportunity>
 		<priority>11</priority>
-<<<<<<< HEAD
-		<helpText>Genebanks store genome information on morphsilk tape-reels. When you tag a creature, you gain its genome, as well as some mutations if that animal has a morph variant. You need enough genebanks to store genomes or else anything you tag won't be stored. You can view and remove genomes in the Genebanks tab at the bottom of the screen.</helpText>
-=======
-		<helpText>Genebanks are needed to store tagged animals and mutations for use in the Muta Chambers. Each Genebank building supplies a fixed amount of storage that is distributed across the whole system so long as it is installed. Genebanks can be safely removed or moved so long as you have at least one bank’s worth of free space, otherwise you will lose some tagged information</helpText>
->>>>>>> 14b70032
+		<helpText>Genebanks are needed to store tagged animals and mutations for use in the Mutagenic chambers. Each Genebank building supplies a fixed amount of storage that is distributed across the whole system so long as it is installed. Genebanks can be safely removed or moved so long as you have at least one bank’s worth of free space, otherwise you will lose some tagged information.</helpText>
 	</ConceptDef>
 	<ConceptDef>
 		<defName>PM_PartPicker</defName>
 		<label>PM: Mutation Configuration Menu</label>
 		<needsOpportunity>true</needsOpportunity>
 		<priority>11</priority>
-<<<<<<< HEAD
-		<helpText>The MCM is the most powerful tool for customising your morphs how you want them. Any mutations you have stored in genebanks can be used in the MCM to apply them to pawns with a specific severity. You can also change the body type and head shape of the pawn and view them from any angle. Confirm your choices and wait for the chamber to apply all mutations to the pawn.</helpText>
-=======
 		<helpText>You can use a muta chamber to specify exactly what mutations you want a pawn to have. In order to use a mutation in the part picker it must be first analyzed by either tagging the related animal or by using a genome acquired rarely from traders or as quest rewards. Once you select the mutations you want the pawn to have and hit ‘Accept’ the muta chamber will slowly add them over time, consuming slurry and power</helpText>
->>>>>>> 14b70032
 	</ConceptDef>
 
 </Defs>